from dataclasses import asdict
import os
import re
import uuid
import inspect
from urllib.parse import urlparse
from websockets.protocol import State

from .utils import (
    BASE_RUNWARE_URLS,
    getUUID,
    fileToBase64,
    isValidUUID,
    createImageFromResponse,
    createImageToTextFromResponse,
    createEnhancedPromptsFromResponse,
    instantiateDataclassList,
    RunwareAPIError,
    RunwareError,
    instantiateDataclass,
    TIMEOUT_DURATION,
    accessDeepObject,
    getIntervalWithPromise,
    removeListener,
    LISTEN_TO_IMAGES_KEY,
    isLocalFile,
    process_image
)
from .async_retry import asyncRetry
from .types import (
    Environment,
    IImageInference,
    IPhotoMaker,
    IImageCaption,
    IImageToText,
    IImageBackgroundRemoval,
    IPromptEnhance,
    IEnhancedPrompt,
    IImageUpscale,
    IUploadModelBaseType,
    IUploadModelResponse,
    ReconnectingWebsocketProps,
    UploadImageType,
    EPreProcessorGroup,
    File,
    ETaskType,
    IModelSearch,
    IModelSearchResponse,
    IControlNet,
)

from typing import List, Optional, Union, Callable, Any, Dict
from .types import IImage, IError, SdkType, ListenerType
import logging

from .logging_config import configure_logging

# Configure logging
# configure_logging(log_level=logging.CRITICAL)

logger = logging.getLogger(__name__)


class RunwareBase:
    def __init__(
        self,
        api_key: str,
        url: str = BASE_RUNWARE_URLS[Environment.PRODUCTION],
        timeout: int = TIMEOUT_DURATION,
    ):
        if timeout <= 0:
            raise ValueError("Timeout must be greater than 0 milliseconds")

        self._ws: Optional[ReconnectingWebsocketProps] = None
        self._listeners: List[ListenerType] = []
        self._apiKey: str = api_key
        self._url: Optional[str] = url
        self._timeout: int = timeout
        self._globalMessages: Dict[str, Any] = {}
        self._globalImages: List[IImage] = []
        self._globalError: Optional[IError] = None
        self._connectionSessionUUID: Optional[str] = None
        self._invalidAPIkey: Optional[str] = None
        self._sdkType: SdkType = SdkType.SERVER

    def isWebsocketReadyState(self) -> bool:
        return self._ws and self._ws.state is State.OPEN

    def isAuthenticated(self):
        return self._connectionSessionUUID is not None

    def addListener(
        self,
        lis: Callable[[Any], Any],
        check: Callable[[Any], Any],
        groupKey: Optional[str] = None,
    ) -> Dict[str, Callable[[], None]]:
        # Get the current frame
        current_frame = inspect.currentframe()

        # Get the caller's frame
        caller_frame = current_frame.f_back

        # Get the caller's function name
        caller_name = caller_frame.f_code.co_name

        # Get the caller's line number
        caller_line_number = caller_frame.f_lineno

        debug_message = f"Listener {self.addListener.__name__} created by {caller_name} at line {caller_line_number} with listener: {lis} and check: {check}"
        # logger.debug(debug_message)

        if not lis or not check:
            raise ValueError("Listener and check functions are required")

        def listener(msg: Any) -> None:
            if not lis or not check:
                raise ValueError("Listener and check functions are required")
            if msg.get("error"):
                lis(msg)
            elif check(msg):
                lis(msg)

        groupListener: ListenerType = ListenerType(
            key=getUUID(),
            listener=listener,
            group_key=groupKey,
            debug_message=debug_message,
        )
        self._listeners.append(groupListener)

        def destroy() -> None:
            self._listeners = removeListener(self._listeners, groupListener)

        return {"destroy": destroy}

    def handle_connection_response(self, m):
        if m.get("error"):
            if m["errorId"] == 19:
                self._invalidAPIkey = "Invalid API key"
            else:
                self._invalidAPIkey = "Error connection"
            return
        self._connectionSessionUUID = m.get("newConnectionSessionUUID", {}).get(
            "connectionSessionUUID"
        )
        self._invalidAPIkey = None

    async def photoMaker(self, requestPhotoMaker: IPhotoMaker):
        retry_count = 0

        try:
            await self.ensureConnection()

            task_uuid = requestPhotoMaker.taskUUID or getUUID()
            requestPhotoMaker.taskUUID = task_uuid

            for i, image in enumerate(requestPhotoMaker.inputImages):
                if isLocalFile(image) and not str(image).startswith("http"):
                    requestPhotoMaker.inputImages[i] = await fileToBase64(image)

            prompt = f"{requestPhotoMaker.positivePrompt}".strip()
            request_object = {
                "taskUUID": requestPhotoMaker.taskUUID,
                "model": requestPhotoMaker.model,
                "positivePrompt": prompt,
                "numberResults": requestPhotoMaker.numberResults,
                "height": requestPhotoMaker.height,
                "width": requestPhotoMaker.width,
                "taskType": ETaskType.PHOTO_MAKER.value,
                "style": requestPhotoMaker.style,
                "strength": requestPhotoMaker.strength,
                **(
                    {"inputImages": requestPhotoMaker.inputImages}
                    if requestPhotoMaker.inputImages
                    else {}
                ),
                **(
                    {"steps": requestPhotoMaker.steps}
                    if requestPhotoMaker.steps
                    else {}
                ),
            }

            if requestPhotoMaker.outputFormat is not None:
                request_object["outputFormat"] = requestPhotoMaker.outputFormat
            if requestPhotoMaker.includeCost:
                request_object["includeCost"] = requestPhotoMaker.includeCost
            if requestPhotoMaker.outputType:
                request_object["outputType"] = requestPhotoMaker.outputType

            await self.send([request_object])

            lis = self.globalListener(
                taskUUID=task_uuid,
            )

            numberOfResults = requestPhotoMaker.numberResults

            def check(resolve: callable, reject: callable, *args: Any) -> bool:
                photo_maker_list = self._globalMessages.get(task_uuid, [])
                unique_results = {}

                for made_photo in photo_maker_list:
                    if made_photo.get("code"):
                        raise RunwareAPIError(made_photo)

                    if made_photo.get("taskType") != "photoMaker":
                        continue

                    image_uuid = made_photo.get("imageUUID")
                    if image_uuid not in unique_results:
                        unique_results[image_uuid] = made_photo

                if 0 < numberOfResults <= len(unique_results):
                    del self._globalMessages[task_uuid]
                    resolve(list(unique_results.values()))
                    return True

                return False

            response = await getIntervalWithPromise(check, debugKey="photo-maker")

            lis["destroy"]()

            if "code" in response:
                # This indicates an error response
                raise RunwareAPIError(response)

            if response:
                if not isinstance(response, list):
                    response = [response]

            return instantiateDataclassList(IImage, response)

        except Exception as e:
            if retry_count >= 2:
                self.logger.error(f"Error in photoMaker request: {e}")
                exit()
                return self.handle_incomplete_images(task_uuids=task_uuids, error=e)
            else:
                raise e

    async def imageInference(
        self, requestImage: IImageInference
    ) -> Union[List[IImage], None]:
        let_lis: Optional[Any] = None
        request_object: Optional[Dict[str, Any]] = None
        task_uuids: List[str] = []
        retry_count = 0
        try:
            await self.ensureConnection()
            control_net_data: List[IControlNet] = []
            requestImage.maskImage = await process_image(requestImage.maskImage)
            requestImage.seedImage = await process_image(requestImage.seedImage)
<<<<<<< HEAD
            requestImage.referenceImages = await process_image(requestImage.referenceImages)
=======
            if requestImage.referenceImages:
                requestImage.referenceImages = [await process_image(reference) for reference in requestImage.referenceImages]

>>>>>>> 0c63e75e
            if requestImage.controlNet:
                for control_data in requestImage.controlNet:
                    image_uploaded = await self.uploadImage(control_data.guideImage)
                    if not image_uploaded:
                        return []
                    if hasattr(control_data, "preprocessor"):
                        control_data.preprocessor = control_data.preprocessor.value
                    control_data.guideImage = image_uploaded.imageUUID
                    control_net_data.append(control_data)
            prompt = f"{requestImage.positivePrompt}".strip()

            control_net_data_dicts = [asdict(item) for item in control_net_data]

            instant_id_data = {}
            if requestImage.instantID:
                instant_id_data = {
                    k: v
                    for k, v in vars(requestImage.instantID).items()
                    if v is not None
                }

                if "inputImage" in instant_id_data:
                    instant_id_data["inputImage"] = await process_image(
                        instant_id_data["inputImage"]
                    )

                if "poseImage" in instant_id_data:
                    instant_id_data["poseImage"] = await process_image(
                        instant_id_data["poseImage"]
                    )

            ip_adapters_data = []
            if requestImage.ipAdapters:
                for ip_adapter in requestImage.ipAdapters:
                    ip_adapter_data = {
                        k: v for k, v in vars(ip_adapter).items() if v is not None
                    }
                    if "guideImage" in ip_adapter_data:
                        ip_adapter_data["guideImage"] = await process_image(
                            ip_adapter_data["guideImage"]
                        )

                    ip_adapters_data.append(ip_adapter_data)

            ace_plus_plus_data = {}
            if requestImage.acePlusPlus:
                ace_plus_plus_data = {
                    "inputImages": [],
                    "repaintingScale": requestImage.acePlusPlus.repaintingScale,
                    "type": requestImage.acePlusPlus.taskType,
                }
                if requestImage.acePlusPlus.inputImages:
                    ace_plus_plus_data["inputImages"] = await process_image(requestImage.acePlusPlus.inputImages)
                if requestImage.acePlusPlus.inputMasks:
                    ace_plus_plus_data["inputMasks"] = await process_image(requestImage.acePlusPlus.inputMasks)

            request_object = {
                "offset": 0,
                "taskUUID": requestImage.taskUUID,
                "modelId": requestImage.model,
                "positivePrompt": prompt,
                "numberResults": requestImage.numberResults,
                "height": requestImage.height,
                "width": requestImage.width,
                "taskType": ETaskType.IMAGE_INFERENCE.value,
                **({"steps": requestImage.steps} if requestImage.steps else {}),
                **(
                    {"controlNet": control_net_data_dicts}
                    if control_net_data_dicts
                    else {}
                ),
                **(
                    {
                        "lora": [
                            {"model": lora.model, "weight": lora.weight}
                            for lora in requestImage.lora
                        ]
                    }
                    if requestImage.lora
                    else {}
                ),
                **(
                    {
                        "embeddings": [
                            {"model": embedding.model}
                            for embedding in requestImage.embeddings
                        ]
                    }
                    if requestImage.embeddings
                    else {}
                ),
                **({"seed": requestImage.seed} if requestImage.seed else {}),
                **(
                    {
                        "refiner": {
                            "model": requestImage.refiner.model,
                            **(
                                {"startStep": requestImage.refiner.startStep}
                                if requestImage.refiner.startStep is not None
                                else {}
                            ),
                            **(
                                {
                                    "startStepPercentage": requestImage.refiner.startStepPercentage
                                }
                                if requestImage.refiner.startStepPercentage is not None
                                else {}
                            ),
                        }
                    }
                    if requestImage.refiner
                    else {}
                ),
                **({"instantID": instant_id_data} if instant_id_data else {}),
                **(
                    {
                        "outpaint": {
                            k: v
                            for k, v in vars(requestImage.outpaint).items()
                            if v is not None
                        }
                    }
                    if requestImage.outpaint
                    else {}
                ),
                **({"ipAdapters": ip_adapters_data} if ip_adapters_data else {}),
                **({"acePlusPlus": ace_plus_plus_data} if ace_plus_plus_data else {}),
            }

            # Add optional parameters if they are provided
            if requestImage.outputType is not None:
                request_object["outputType"] = requestImage.outputType
            if requestImage.outputFormat is not None:
                request_object["outputFormat"] = requestImage.outputFormat
            if requestImage.includeCost:
                request_object["includeCost"] = requestImage.includeCost
            if requestImage.checkNsfw:
                request_object["checkNSFW"] = requestImage.checkNsfw

            if requestImage.negativePrompt:
                request_object["negativePrompt"] = requestImage.negativePrompt
            if requestImage.CFGScale:
                request_object["CFGScale"] = requestImage.CFGScale
            if requestImage.seedImage:
                request_object["seedImage"] = requestImage.seedImage
            if requestImage.acceleratorOptions:
                pipeline_options_dict = {
                    k: v
                    for k, v in vars(requestImage.acceleratorOptions).items()
                    if v is not None
                }
                request_object.update({"acceleratorOptions": pipeline_options_dict})
            if requestImage.advancedFeatures:
                pipeline_options_dict = {k: v.__dict__ for k, v in vars(requestImage.advancedFeatures).items() if v is not None}
                request_object.update({"advancedFeatures": pipeline_options_dict})
            if requestImage.maskImage:
                request_object["maskImage"] = requestImage.maskImage
            if requestImage.referenceImages:
                request_object["referenceImages"] = requestImage.referenceImages
            if requestImage.strength:
                request_object["strength"] = requestImage.strength
            if requestImage.scheduler:
                request_object["scheduler"] = requestImage.scheduler
            if requestImage.vae:
                request_object["vae"] = requestImage.vae
            if requestImage.promptWeighting:
                request_object["promptWeighting"] = requestImage.promptWeighting
            if requestImage.maskMargin:
                request_object["maskMargin"] = requestImage.maskMargin
            if hasattr(requestImage, "extraArgs"):
                # if extraArgs is present, and a dictionary, we will add its attributes to the request.
                # these may contain options used for public beta testing.
                if isinstance(requestImage.extraArgs, dict):
                    request_object.update(requestImage.extraArgs)

            if requestImage.outputQuality:
                request_object["outputQuality"] = requestImage.outputQuality
            return await asyncRetry(
                lambda: self._requestImages(
                    request_object=request_object,
                    task_uuids=task_uuids,
                    let_lis=let_lis,
                    retry_count=retry_count,
                    number_of_images=requestImage.numberResults,
                    on_partial_images=requestImage.onPartialImages,
                )
            )
        except Exception as e:
            if retry_count >= 2:
                self.logger.error(f"Error in requestImages: {e}")
                exit()
                return self.handle_incomplete_images(task_uuids=task_uuids, error=e)
            else:
                raise e

    async def _requestImages(
        self,
        request_object: Dict[str, Any],
        task_uuids: List[str],
        let_lis: Optional[Any],
        retry_count: int,
        number_of_images: int,
        on_partial_images: Optional[Callable[[List[IImage], Optional[IError]], None]],
    ) -> List[IImage]:
        retry_count += 1
        if let_lis:
            let_lis["destroy"]()
        images_with_similar_task = [
            img for img in self._globalImages if img.get("taskUUID") in task_uuids
        ]

        task_uuid = request_object.get("taskUUID")
        if task_uuid is None:
            task_uuid = getUUID()

        task_uuids.append(task_uuid)

        image_remaining = number_of_images - len(images_with_similar_task)
        new_request_object = {
            "newTask": {
                **request_object,
                "taskUUID": task_uuid,
                "numberResults": image_remaining,
            }
        }
        await self.send(new_request_object)

        let_lis = await self.listenToImages(
            onPartialImages=on_partial_images,
            taskUUID=task_uuid,
            groupKey=LISTEN_TO_IMAGES_KEY.REQUEST_IMAGES,
        )
        images = await self.getSimililarImage(
            taskUUID=task_uuids,
            numberOfImages=number_of_images,
            shouldThrowError=True,
            lis=let_lis,
        )

        let_lis["destroy"]()
        # TODO: NameError("name 'image_path' is not defined"). I think I remove the images when I have onPartialImages
        if images:
            if "code" in images:
                # This indicates an error response
                raise RunwareAPIError(images)

            return instantiateDataclassList(IImage, images)

        # return images

    async def imageCaption(self, requestImageToText: IImageCaption) -> IImageToText:
        try:
            await self.ensureConnection()
            return await asyncRetry(
                lambda: self._requestImageToText(requestImageToText)
            )
        except Exception as e:
            raise e

    async def _requestImageToText(
        self, requestImageToText: IImageCaption
    ) -> IImageToText:
        inputImage = requestImageToText.inputImage

        image_uploaded = await self.uploadImage(inputImage)

        if not image_uploaded or not image_uploaded.imageUUID:
            return None

        taskUUID = getUUID()

        # Create a dictionary with mandatory parameters
        task_params = {
            "taskType": ETaskType.IMAGE_CAPTION.value,
            "taskUUID": taskUUID,
            "inputImage": image_uploaded.imageUUID,
        }

        # Add optional parameters if they are provided
        if requestImageToText.includeCost:
            task_params["includeCost"] = requestImageToText.includeCost

        # Send the task with all applicable parameters
        await self.send([task_params])

        lis = self.globalListener(
            taskUUID=taskUUID,
        )

        def check(resolve: callable, reject: callable, *args: Any) -> bool:
            response = self._globalMessages.get(taskUUID)
            # TODO: Check why I need a conversion here?
            if response:
                image_to_text = response[0]
            else:
                image_to_text = response
            if image_to_text and image_to_text.get("error"):
                reject(image_to_text)
                return True

            if image_to_text:
                del self._globalMessages[taskUUID]
                resolve(image_to_text)
                return True

            return False

        response = await getIntervalWithPromise(
            check, debugKey="image-to-text", timeOutDuration=self._timeout
        )

        lis["destroy"]()

        if "code" in response:
            # This indicates an error response
            raise RunwareAPIError(response)

        if response:
            return createImageToTextFromResponse(response)
        else:
            return None

    async def imageBackgroundRemoval(
        self, removeImageBackgroundPayload: IImageBackgroundRemoval
    ) -> List[IImage]:
        try:
            await self.ensureConnection()
            return await asyncRetry(
                lambda: self._removeImageBackground(removeImageBackgroundPayload)
            )
        except Exception as e:
            raise e

    async def _removeImageBackground(
        self, removeImageBackgroundPayload: IImageBackgroundRemoval
    ) -> List[IImage]:
        inputImage = removeImageBackgroundPayload.inputImage

        image_uploaded = await self.uploadImage(inputImage)

        if not image_uploaded or not image_uploaded.imageUUID:
            return []
        if removeImageBackgroundPayload.taskUUID is not None:
            taskUUID = removeImageBackgroundPayload.taskUUID
        else:
            taskUUID = getUUID()

        # Create a dictionary with mandatory parameters
        task_params = {
            "taskType": ETaskType.IMAGE_BACKGROUND_REMOVAL.value,
            "taskUUID": taskUUID,
            "inputImage": image_uploaded.imageUUID,
        }

        # Add optional parameters if they are provided
        if removeImageBackgroundPayload.outputType is not None:
            task_params["outputType"] = removeImageBackgroundPayload.outputType
        if removeImageBackgroundPayload.outputFormat is not None:
            task_params["outputFormat"] = removeImageBackgroundPayload.outputFormat
        if removeImageBackgroundPayload.includeCost:
            task_params["includeCost"] = removeImageBackgroundPayload.includeCost
        if removeImageBackgroundPayload.model:
            task_params["model"] = removeImageBackgroundPayload.model
        if removeImageBackgroundPayload.outputQuality:
            task_params["outputQuality"] = removeImageBackgroundPayload.outputQuality

        # Handle settings if provided - convert dataclass to dictionary and add non-None values
        if removeImageBackgroundPayload.settings:
            settings_dict = {
                k: v
                for k, v in vars(removeImageBackgroundPayload.settings).items()
                if v is not None
            }
            task_params.update(settings_dict)

        # Send the task with all applicable parameters
        await self.send([task_params])

        lis = self.globalListener(
            taskUUID=taskUUID,
        )

        def check(resolve: callable, reject: callable, *args: Any) -> bool:
            response = self._globalMessages.get(taskUUID)
            # TODO: Check why I need a conversion here?
            if response:
                new_remove_background = response[0]
            else:
                new_remove_background = response
            if new_remove_background and new_remove_background.get("error"):
                reject(new_remove_background)
                return True

            if new_remove_background:
                del self._globalMessages[taskUUID]
                resolve(new_remove_background)
                return True

            return False

        response = await getIntervalWithPromise(
            check, debugKey="remove-image-background", timeOutDuration=self._timeout
        )

        lis["destroy"]()

        if "code" in response:
            # This indicates an error response
            raise RunwareAPIError(response)

        image = createImageFromResponse(response)
        image_list: List[IImage] = [image]

        return image_list

    async def imageUpscale(self, upscaleGanPayload: IImageUpscale) -> List[IImage]:
        try:
            await self.ensureConnection()
            return await asyncRetry(lambda: self._upscaleGan(upscaleGanPayload))
        except Exception as e:
            raise e

    async def _upscaleGan(self, upscaleGanPayload: IImageUpscale) -> List[IImage]:
        inputImage = upscaleGanPayload.inputImage
        upscaleFactor = upscaleGanPayload.upscaleFactor

        image_uploaded = await self.uploadImage(inputImage)

        if not image_uploaded or not image_uploaded.imageUUID:
            return []

        taskUUID = getUUID()

        # Create a dictionary with mandatory parameters
        task_params = {
            "taskType": ETaskType.IMAGE_UPSCALE.value,
            "taskUUID": taskUUID,
            "inputImage": image_uploaded.imageUUID,
            "upscaleFactor": upscaleGanPayload.upscaleFactor,
        }

        # Add optional parameters if they are provided
        if upscaleGanPayload.outputType is not None:
            task_params["outputType"] = upscaleGanPayload.outputType
        if upscaleGanPayload.outputFormat is not None:
            task_params["outputFormat"] = upscaleGanPayload.outputFormat
        if upscaleGanPayload.includeCost:
            task_params["includeCost"] = upscaleGanPayload.includeCost

        # Send the task with all applicable parameters
        await self.send([task_params])

        lis = self.globalListener(
            taskUUID=taskUUID,
        )

        def check(resolve: callable, reject: callable, *args: Any) -> bool:
            response = self._globalMessages.get(taskUUID)
            # TODO: Check why I need a conversion here?
            if response:
                upscaled_image = response[0]
            else:
                upscaled_image = response
            if upscaled_image and upscaled_image.get("error"):
                reject(upscaled_image)
                return True

            if upscaled_image:
                del self._globalMessages[taskUUID]
                resolve(upscaled_image)
                return True

            return False

        response = await getIntervalWithPromise(
            check, debugKey="upscale-gan", timeOutDuration=self._timeout
        )

        lis["destroy"]()

        if "code" in response:
            # This indicates an error response
            raise RunwareAPIError(response)

        image = createImageFromResponse(response)
        # TODO: The respones has an upscaleImageUUID field, should I return it as well?
        image_list: List[IImage] = [image]
        return image_list

    async def promptEnhance(
        self, promptEnhancer: IPromptEnhance
    ) -> List[IEnhancedPrompt]:
        """
        Enhance the given prompt by generating multiple versions of it.

        :param promptEnhancer: An IPromptEnhancer object containing the prompt details.
        :return: A list of IEnhancedPrompt objects representing the enhanced versions of the prompt.
        :raises: Any error that occurs during the enhancement process.
        """
        try:
            await self.ensureConnection()
            return await asyncRetry(lambda: self._enhancePrompt(promptEnhancer))
        except Exception as e:
            raise e

    async def _enhancePrompt(
        self, promptEnhancer: IPromptEnhance
    ) -> List[IEnhancedPrompt]:
        """
        Internal method to perform the actual prompt enhancement.

        :param promptEnhancer: An IPromptEnhancer object containing the prompt details.
        :return: A list of IEnhancedPrompt objects representing the enhanced versions of the prompt.
        """
        prompt = promptEnhancer.prompt
        promptMaxLength = getattr(promptEnhancer, "promptMaxLength", 380)

        promptVersions = promptEnhancer.promptVersions or 1

        taskUUID = getUUID()

        # Create a dictionary with mandatory parameters
        task_params = {
            "taskType": ETaskType.PROMPT_ENHANCE.value,
            "taskUUID": taskUUID,
            "prompt": prompt,
            "promptMaxLength": promptMaxLength,
            "promptVersions": promptVersions,
        }

        # Add optional parameters if they are provided
        if promptEnhancer.includeCost:
            task_params["includeCost"] = promptEnhancer.includeCost

        # Send the task with all applicable parameters
        await self.send([task_params])

        lis = self.globalListener(
            taskUUID=taskUUID,
        )

        def check(resolve: Any, reject: Any, *args: Any) -> bool:
            response = self._globalMessages.get(taskUUID)
            if isinstance(response, dict) and response.get("error"):
                reject(response)
                return True
            # if response and len(response) >= promptVersions:
            if response:
                del self._globalMessages[taskUUID]
                resolve(response)
                return True

            return False

        response = await getIntervalWithPromise(
            check, debugKey="enhance-prompt", timeOutDuration=self._timeout
        )

        lis["destroy"]()

        if "code" in response[0]:
            # This indicates an error response
            raise RunwareAPIError(response[0])

        # Transform the response to a list of IEnhancedPrompt objects
        enhanced_prompts = createEnhancedPromptsFromResponse(response)

        return list(set(enhanced_prompts))

    async def uploadImage(self, file: Union[File, str]) -> Optional[UploadImageType]:
        try:
            await self.ensureConnection()
            return await asyncRetry(lambda: self._uploadImage(file))
        except Exception as e:
            raise e

<<<<<<< HEAD
    async def _uploadImage(self, file: Union[File, str]) -> Optional[UploadImageType]:
        task_uuid = getUUID()
        local_file = True
        if isinstance(file, str):
            if os.path.exists(file):
                local_file = True
            else:
                local_file = isLocalFile(file)

                # Check if it's a base64 string (with or without data URI prefix)
                if file.startswith("data:") or re.match(
                    r"^[A-Za-z0-9+/]+={0,2}$", file
                ):
                    # Assume it's a base64 string (with or without data URI prefix)
                    local_file = False
=======
    def _isLocalFile(self, file):
        if os.path.isfile(file):
            return True

        # Check if the string is a valid UUID
        if isValidUUID(file):
            return False

        # Check if the string is a valid URL
        parsed_url = urlparse(file)
        if parsed_url.scheme and parsed_url.netloc:
            return False  # Use the URL as is

        # Check if it's a base64 string (with or without data URI prefix)
        if file.startswith("data:") or re.match(r"^[A-Za-z0-9+/]+={0,2}$", file):
            return False

        # Assume it's a URL without scheme (e.g., 'example.com/some/path')
        # Add 'https://' in front and treat it as a valid URL
        if not parsed_url.scheme and not parsed_url.netloc:
            image_extensions = ['.jpg', '.jpeg', '.png', '.webp']
            if any(file.lower().endswith(ext) for ext in image_extensions) and '/' not in file:
                raise FileNotFoundError(f"File '{file}' not found.")

            file = f"https://{file}"
            parsed_url = urlparse(file)
            if parsed_url.netloc:  # Now it should have a valid netloc
                return False
            else:
                raise FileNotFoundError(f"File or URL '{file}' not found.")

        raise FileNotFoundError(f"File or URL '{file}' not valid or not found.")

    async def _uploadImage(self, file: Union[File, str]) -> Optional[UploadImageType]:
        task_uuid = getUUID()

        if isinstance(file, str):
            local_file = self._isLocalFile(file)
>>>>>>> 0c63e75e

            if not local_file:
                return UploadImageType(
                    imageUUID=file,
                    imageURL=file,
                    taskUUID=task_uuid,
                )

            file = await fileToBase64(file)

        await self.send([{
            "taskType": ETaskType.IMAGE_UPLOAD.value,
            "taskUUID": task_uuid,
            "image": file,
        }])

        lis = self.globalListener(taskUUID=task_uuid)

        def check(resolve: callable, reject: callable, *args: Any) -> bool:
            uploaded_image_list = self._globalMessages.get(task_uuid)
            # TODO: Update to support multiple images
            uploaded_image = uploaded_image_list[0] if uploaded_image_list else None

            if uploaded_image and uploaded_image.get("error"):
                reject(uploaded_image)
                return True

            if uploaded_image:
                del self._globalMessages[task_uuid]
                resolve(uploaded_image)
                return True

            return False

        response = await getIntervalWithPromise(
            check, debugKey="upload-image", timeOutDuration=self._timeout
        )

        lis["destroy"]()

        if "code" in response:
            # This indicates an error response
            raise RunwareAPIError(response)

        if response:
            image = UploadImageType(
                imageUUID=response["imageUUID"],
                imageURL=response["imageURL"],
                taskUUID=response["taskUUID"],
            )
        else:
            image = None
        return image

    async def uploadUnprocessedImage(
        self,
        file: Union[File, str],
        preProcessorType: EPreProcessorGroup,
        width: int = None,
        height: int = None,
        lowThresholdCanny: int = None,
        highThresholdCanny: int = None,
        includeHandsAndFaceOpenPose: bool = True,
    ) -> Optional[UploadImageType]:
        # Create a dummy UploadImageType object
        uploaded_unprocessed_image = UploadImageType(
            imageUUID=str(uuid.uuid4()),
            imageURL="https://example.com/uploaded_unprocessed_image.jpg",
            taskUUID=str(uuid.uuid4()),
        )

        return uploaded_unprocessed_image

    async def listenToImages(
        self,
        onPartialImages: Optional[Callable[[List[IImage], Optional[IError]], None]],
        taskUUID: str,
        groupKey: LISTEN_TO_IMAGES_KEY,
    ) -> Dict[str, Callable[[], None]]:
        """
        Set up a listener to receive partial image updates for a specific task.

        :param onPartialImages: A callback function to be invoked with the filtered images and any error.
        :param taskUUID: The unique identifier of the task to filter images for.
        :param groupKey: The group key to categorize the listener.
        :return: A dictionary containing a 'destroy' function to remove the listener.
        """
        logger.debug("Setting up images listener for taskUUID: %s", taskUUID)

        def listen_to_images_lis(m: Dict[str, Any]) -> None:
            # Handle successful image generation
            if isinstance(m.get("data"), list):
                images = [
                    img
                    for img in m["data"]
                    if img.get("taskType") == "imageInference"
                    and img.get("taskUUID") == taskUUID
                ]

                if images:
                    self._globalImages.extend(images)
                    try:
                        partial_images = instantiateDataclassList(IImage, images)
                        if onPartialImages:
                            onPartialImages(
                                partial_images, None
                            )  # No error in this case
                    except Exception as e:
                        print(
                            f"Error occurred in user on_partial_images callback function: {e}"
                        )

            # Handle error messages
            elif isinstance(m.get("errors"), list):
                errors = [
                    error for error in m["errors"] if error.get("taskUUID") == taskUUID
                ]
                if errors:
                    error = IError(
                        error=True,  # Since this is an error message, we set this to True
                        error_message=errors[0].get("message", "Unknown error"),
                        task_uuid=errors[0].get("taskUUID", ""),
                        error_code=errors[0].get("code"),
                        error_type=errors[0].get("type"),
                        parameter=errors[0].get("parameter"),
                        documentation=errors[0].get("documentation"),
                    )
                    self._globalError = (
                        error  # Store the first error related to this task
                    )
                    if onPartialImages:
                        onPartialImages(
                            [], self._globalError
                        )  # Empty list for images, pass the error

        def listen_to_images_check(m):
            logger.debug("Images check message: %s", m)
            # Check for successful image inference messages
            image_inference_check = isinstance(m.get("data"), list) and any(
                item.get("taskType") == "imageInference" for item in m["data"]
            )
            # Check for error messages with matching taskUUID
            error_check = isinstance(m.get("errors"), list) and any(
                error.get("taskUUID") == taskUUID for error in m["errors"]
            )
            error_code_check = (
                True
                if any([error.get("code") for error in m.get("errors", [])])
                else False
            )
            if error_code_check:
                self._globalError = IError(
                    error=True,
                    error_message=f"Error in image inference: {m.get('errors')}",
                    task_uuid=taskUUID,
                )

            response = image_inference_check or error_check
            return response

        temp_listener = self.addListener(
            check=listen_to_images_check, lis=listen_to_images_lis, groupKey=groupKey
        )

        logger.debug("listenToImages :: Temp listener: %s", temp_listener)

        return temp_listener

    def globalListener(self, taskUUID: str) -> Dict[str, Callable[[], None]]:
        """
        Set up a global listener to capture specific messages based on the provided taskUUID.

        :param taskUUID: The unique identifier of the task associated with the listener.
        :return: A dictionary containing a 'destroy' function to remove the listener.
        """
        logger.debug("Setting up global listener for taskUUID: %s", taskUUID)

        def global_lis(m: Dict[str, Any]) -> None:
            logger.debug("Global listener message: %s", m)
            logger.debug("Global listener taskUUID: %s", taskUUID)
            # logger.debug("Global listener taskKey: %s", taskKey)

            if m.get("error"):
                self._globalMessages[taskUUID] = m
                return

            value = accessDeepObject(
                taskUUID, m
            )  # I think this is the taskType now, and it returns the content of 'data'

            if isinstance(value, list):
                for v in value:
                    self._globalMessages[v["taskUUID"]] = self._globalMessages.get(
                        v["taskUUID"], []
                    ) + [v]
                    logger.debug("Global messages v: %s", v)
                    logger.debug(
                        "self._globalMessages[v[taskUUID]]: %s",
                        self._globalMessages[v["taskUUID"]],
                    )
            else:
                self._globalMessages[value["taskUUID"]] = value

        def global_check(m):
            logger.debug("Global check message: %s", m)
            return accessDeepObject(taskUUID, m)

        logger.debug("Global Listener taskUUID: %s", taskUUID)

        temp_listener = self.addListener(check=global_check, lis=global_lis)
        logger.debug("globalListener :: Temp listener: %s", temp_listener)

        return temp_listener

    def handleIncompleteImages(
        self, taskUUIDs: List[str], error: Any
    ) -> Optional[List[IImage]]:
        """
        Handle scenarios where the requested number of images is not fully received.

        :param taskUUIDs: A list of task UUIDs to filter the images.
        :param error: The error object to raise if there are no or only one image.
        :return: A list of available images if there are more than one, otherwise None.
        :raises: The provided error if there are no or only one image.
        """
        imagesWithSimilarTask = [
            img for img in self._globalImages if img["taskUUID"] in taskUUIDs
        ]
        if len(imagesWithSimilarTask) > 1:
            self._globalImages = [
                img for img in self._globalImages if img["taskUUID"] not in taskUUIDs
            ]
            return imagesWithSimilarTask
        else:
            raise error

    async def ensureConnection(self) -> None:
        """
        Ensure that a connection is established with the server.

        This method checks if the current connection is active and, if not, initiates a new connection.
        It handles authentication and retries the connection if necessary.

        :raises: An error message if the connection cannot be established due to an invalid API key or other reasons.
        """
        isConnected = self.connected() and self._ws.state is State.OPEN
        # print(f"Is connected: {isConnected}")

        try:
            if self._invalidAPIkey:
                raise ConnectionError(self._invalidAPIkey)

            if not isConnected:
                await self.connect()
                # await asyncio.sleep(2)

        except Exception as e:
            raise ConnectionError(
                self._invalidAPIkey
                or "Could not connect to server. Ensure your API key is correct"
            )

    async def getSimililarImage(
        self,
        taskUUID: Union[str, List[str]],
        numberOfImages: int,
        shouldThrowError: bool = False,
        lis: Optional[ListenerType] = None,
        timeout: Optional[int] = None,
    ) -> Union[List[IImage], IError]:
        """
        Retrieve similar images based on the provided task UUID(s) and desired number of images.

        :param taskUUID: A single task UUID or a list of task UUIDs to filter images.
        :param numberOfImages: The desired number of images to retrieve.
        :param shouldThrowError: A flag indicating whether to throw an error if the desired number of images is not reached.
        :param lis: An optional listener to handle image updates.
        :param timeout: The timeout duration for the operation.
        :return: A list of retrieved images or an error object if the desired number of images is not reached.
        """
        taskUUIDs = taskUUID if isinstance(taskUUID, list) else [taskUUID]

        if timeout is None:
            timeout = self._timeout

        def check(
            resolve: Callable[[List[IImage]], None],
            reject: Callable[[IError], None],
            intervalId: Any,
        ) -> Optional[bool]:
            # print(f"Check # Task UUIDs: {taskUUIDs}")
            # print(f"Check # Global images: {self._globalImages}")
            # print(f"Check # reject: {reject}")
            # print(f"Check # resolve: {resolve}")
            logger.debug(f"Check # Global images: {self._globalImages}")
            imagesWithSimilarTask = [
                img
                for img in self._globalImages
                if img.get("taskType") == "imageInference"
                and img.get("taskUUID") in taskUUIDs
            ]
            # logger.debug(f"Check # imagesWithSimilarTask: {imagesWithSimilarTask}")

            if self._globalError:
                logger.debug(f"Check # _globalError: {self._globalError}")

                error = self._globalError
                self._globalError = None
                logger.debug(f"Rejecting with error: {error}")
                logger.debug(f"Rejecting function: {reject}")

                reject(RunwareError(error))
                return True
            elif len(imagesWithSimilarTask) >= numberOfImages:
                resolve(imagesWithSimilarTask[:numberOfImages])
                self._globalImages = [
                    img
                    for img in self._globalImages
                    if img.get("taskType") == "imageInference"
                    and img.get("taskUUID") not in taskUUIDs
                ]
                return True
            # return False

        return await getIntervalWithPromise(
            check,
            debugKey="getting images",
            shouldThrowError=shouldThrowError,
            timeOutDuration=timeout,
        )

    async def _modelUpload(
        self, requestModel: IUploadModelBaseType
    ) -> Optional[IUploadModelResponse]:
        task_uuid = getUUID()
        base_fields = {
            "taskType": ETaskType.MODEL_UPLOAD.value,
            "taskUUID": task_uuid,
            "air": requestModel.air,
            "name": requestModel.name,
            "downloadURL": requestModel.downloadURL,
            "uniqueIdentifier": requestModel.uniqueIdentifier,
            "version": requestModel.version,
            "format": requestModel.format,
            "private": requestModel.private,
            "category": requestModel.category,
            "architecture": requestModel.architecture,
        }

        optional_fields = [
            "retry",
            "heroImageURL",
            "tags",
            "shortDescription",
            "comment",
            "positiveTriggerWords",
            "type",
            "negativeTriggerWords",
            "defaultWeight",
            "defaultStrength",
            "defaultGuidanceScale",
            "defaultSteps",
            "defaultScheduler",
            "conditioning",
        ]

        request_object = {
            **base_fields,
            **{
                field: getattr(requestModel, field)
                for field in optional_fields
                if getattr(requestModel, field, None) is not None
            },
        }

        await self.send([request_object])

        lis = self.globalListener(
            taskUUID=task_uuid,
        )

        def check(resolve: callable, reject: callable, *args: Any) -> bool:
            uploaded_model_list = self._globalMessages.get(task_uuid, [])
            unique_statuses = set()
            all_models = []

            for uploaded_model in uploaded_model_list:
                if uploaded_model.get("code"):
                    raise RunwareAPIError(uploaded_model)

                status = uploaded_model.get("status")

                if status not in unique_statuses:
                    all_models.append(uploaded_model)
                    unique_statuses.add(status)

                if status is not None and "error" in status:
                    raise RunwareAPIError(uploaded_model)

                if status == "ready":
                    uploaded_model_list.remove(uploaded_model)
                    if not uploaded_model_list:
                        del self._globalMessages[task_uuid]
                    else:
                        self._globalMessages[task_uuid] = uploaded_model_list
                    resolve(all_models)
                    return True

            return False

        response = await getIntervalWithPromise(
            check, debugKey="upload-model", timeOutDuration=self._timeout
        )

        lis["destroy"]()

        if "code" in response:
            # This indicates an error response
            raise RunwareAPIError(response)

        if response:
            if not isinstance(response, list):
                response = [response]

            models = []
            for item in response:
                models.append(
                    {
                        "taskType": item.get("taskType"),
                        "taskUUID": item.get("taskUUID"),
                        "status": item.get("status"),
                        "message": item.get("message"),
                        "air": item.get("air"),
                    }
                )
        else:
            models = None
        return models

    async def modelUpload(
        self, requestModel: IUploadModelBaseType
    ) -> Optional[IUploadModelResponse]:
        try:
            await self.ensureConnection()
            return await asyncRetry(lambda: self._modelUpload(requestModel))
        except Exception as e:
            raise e

    async def modelSearch(self, payload: IModelSearch) -> IModelSearchResponse:
        try:
            await self.ensureConnection()
            task_uuid = getUUID()

            request_object = {
                "taskUUID": task_uuid,
                "taskType": ETaskType.MODEL_SEARCH.value,
                **({"tags": payload.tags} if payload.tags else {}),
            }

            request_object.update(
                {
                    key: value
                    for key, value in vars(payload).items()
                    if value is not None and key != "additional_params"
                }
            )

            await self.send([request_object])

            listener = self.globalListener(taskUUID=task_uuid)

            def check(resolve: Callable, reject: Callable, *args: Any) -> bool:
                response = self._globalMessages.get(task_uuid)
                if response:
                    if response[0].get("error"):
                        reject(response[0])
                        return True
                    del self._globalMessages[task_uuid]
                    resolve(response[0])
                    return True
                return False

            response = await getIntervalWithPromise(
                check, debugKey="model-search", timeOutDuration=self._timeout
            )

            listener["destroy"]()

            if "code" in response:
                # This indicates an error response
                raise RunwareAPIError(response)

            return instantiateDataclass(IModelSearchResponse, response)

        except Exception as e:
            if isinstance(e, RunwareAPIError):
                raise

            raise RunwareAPIError({"message": str(e)})

    def connected(self) -> bool:
        """
        Check if the current WebSocket connection is active and authenticated.

        :return: True if the connection is active and authenticated, False otherwise.
        """
        return self.isWebsocketReadyState() and self._connectionSessionUUID is not None<|MERGE_RESOLUTION|>--- conflicted
+++ resolved
@@ -253,13 +253,8 @@
             control_net_data: List[IControlNet] = []
             requestImage.maskImage = await process_image(requestImage.maskImage)
             requestImage.seedImage = await process_image(requestImage.seedImage)
-<<<<<<< HEAD
-            requestImage.referenceImages = await process_image(requestImage.referenceImages)
-=======
             if requestImage.referenceImages:
-                requestImage.referenceImages = [await process_image(reference) for reference in requestImage.referenceImages]
-
->>>>>>> 0c63e75e
+                requestImage.referenceImages = await process_image(requestImage.referenceImages)
             if requestImage.controlNet:
                 for control_data in requestImage.controlNet:
                     image_uploaded = await self.uploadImage(control_data.guideImage)
@@ -836,7 +831,6 @@
         except Exception as e:
             raise e
 
-<<<<<<< HEAD
     async def _uploadImage(self, file: Union[File, str]) -> Optional[UploadImageType]:
         task_uuid = getUUID()
         local_file = True
@@ -852,47 +846,6 @@
                 ):
                     # Assume it's a base64 string (with or without data URI prefix)
                     local_file = False
-=======
-    def _isLocalFile(self, file):
-        if os.path.isfile(file):
-            return True
-
-        # Check if the string is a valid UUID
-        if isValidUUID(file):
-            return False
-
-        # Check if the string is a valid URL
-        parsed_url = urlparse(file)
-        if parsed_url.scheme and parsed_url.netloc:
-            return False  # Use the URL as is
-
-        # Check if it's a base64 string (with or without data URI prefix)
-        if file.startswith("data:") or re.match(r"^[A-Za-z0-9+/]+={0,2}$", file):
-            return False
-
-        # Assume it's a URL without scheme (e.g., 'example.com/some/path')
-        # Add 'https://' in front and treat it as a valid URL
-        if not parsed_url.scheme and not parsed_url.netloc:
-            image_extensions = ['.jpg', '.jpeg', '.png', '.webp']
-            if any(file.lower().endswith(ext) for ext in image_extensions) and '/' not in file:
-                raise FileNotFoundError(f"File '{file}' not found.")
-
-            file = f"https://{file}"
-            parsed_url = urlparse(file)
-            if parsed_url.netloc:  # Now it should have a valid netloc
-                return False
-            else:
-                raise FileNotFoundError(f"File or URL '{file}' not found.")
-
-        raise FileNotFoundError(f"File or URL '{file}' not valid or not found.")
-
-    async def _uploadImage(self, file: Union[File, str]) -> Optional[UploadImageType]:
-        task_uuid = getUUID()
-
-        if isinstance(file, str):
-            local_file = self._isLocalFile(file)
->>>>>>> 0c63e75e
-
             if not local_file:
                 return UploadImageType(
                     imageUUID=file,
