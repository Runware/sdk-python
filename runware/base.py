import asyncio
import inspect
import logging
import os
import re
import uuid
from asyncio import gather
from dataclasses import asdict
from typing import List, Optional, Union, Callable, Any, Dict

from websockets.protocol import State

from .logging_config import configure_logging

from .async_retry import asyncRetry
from .reconnection import ConnectionState, ReconnectionManager
from .types import (
    Environment,
    IImageInference,
    IPhotoMaker,
    IImageCaption,
    IImageToText,
    IImageBackgroundRemoval,
    ISafety,
    IPromptEnhance,
    IEnhancedPrompt,
    IImageUpscale,
    IUploadModelBaseType,
    IUploadModelResponse,
    ReconnectingWebsocketProps,
    UploadImageType,
    MediaStorageType,
    EPreProcessorGroup,
    File,
    ETaskType,
    EDeliveryMethod,
    IModelSearch,
    IModelSearchResponse,
    IControlNet,
    IVideo,
    IVideoCaption,
    IVideoToText,
    IVideoBackgroundRemoval,
    IVideoUpscale,
    IVideoInference,
    IVideoAdvancedFeatures,
    IAcceleratorOptions,
    IAudio,
    IAudioInference,
    IFrameImage,
    IAsyncTaskResponse,
    IVectorize,
)
from .types import IImage, IError, SdkType, ListenerType
from .utils import (
    BASE_RUNWARE_URLS,
    getUUID,
    fileToBase64,
    createImageFromResponse,
    createImageToTextFromResponse,
    createVideoToTextFromResponse,
    createEnhancedPromptsFromResponse,
    instantiateDataclassList,
    RunwareAPIError,
    RunwareError,
    instantiateDataclass,
    TIMEOUT_DURATION,
    accessDeepObject,
    getIntervalWithPromise,
    removeListener,
    LISTEN_TO_IMAGES_KEY,
    isLocalFile,
    process_image,
    createAsyncTaskResponse,
    VIDEO_INITIAL_TIMEOUT,
    VIDEO_POLLING_DELAY,
    WEBHOOK_TIMEOUT,
    IMAGE_INFERENCE_TIMEOUT,
    IMAGE_OPERATION_TIMEOUT,
    PROMPT_ENHANCE_TIMEOUT,
    IMAGE_UPLOAD_TIMEOUT,
    IMAGE_INITIAL_TIMEOUT,
    IMAGE_POLLING_DELAY,
    AUDIO_INITIAL_TIMEOUT,
    AUDIO_INFERENCE_TIMEOUT,
    AUDIO_POLLING_DELAY,
    MAX_POLLS,
    MAX_POLLS_VIDEO_GENERATION,
    MAX_POLLS_AUDIO_GENERATION,
)

# Configure logging
configure_logging(log_level=logging.CRITICAL)

logger = logging.getLogger(__name__)


class RunwareBase:
    def __init__(
            self,
            api_key: str,
            url: str = BASE_RUNWARE_URLS[Environment.PRODUCTION],
            timeout: int = TIMEOUT_DURATION,
            log_level=logging.CRITICAL,
    ):
        if timeout <= 0:
            raise ValueError("Timeout must be greater than 0 milliseconds")

        # Configure logging
        configure_logging(log_level)
        self.logger = logging.getLogger(__name__)
        self.logger.setLevel(log_level)

        self._ws: Optional[ReconnectingWebsocketProps] = None
        self._listeners: List[ListenerType] = []
        self._apiKey: str = api_key
        self._url: Optional[str] = url
        self._timeout: int = timeout
        self._globalMessages: Dict[str, Any] = {}
        self._globalImages: List[IImage] = []
        self._globalError: Optional[IError] = None
        self._connectionSessionUUID: Optional[str] = None
        self._invalidAPIkey: Optional[str] = None
        self._sdkType: SdkType = SdkType.SERVER
        self._messages_lock = asyncio.Lock()
        self._images_lock = asyncio.Lock()
        self._listener_tasks = set()
        self._reconnection_manager = ReconnectionManager(logger=self.logger)


    def _create_safe_async_listener(self, async_func):
        def wrapper(m):
            task = asyncio.create_task(async_func(m))
            self._listener_tasks.add(task)
            def handle_task_exception(t):
                self._listener_tasks.discard(t)
                if not t.cancelled():
                    try:
                        t.result()
                    except Exception as e:
                        logger.error(f"Unhandled exception in async listener: {e}", exc_info=True)

            task.add_done_callback(handle_task_exception)
            return None

        return wrapper

    async def _cleanup_listener_tasks(self):
        if not self._listener_tasks:
            return

        self.logger.info(f"Cleaning up {len(self._listener_tasks)} listener tasks")

        for task in list(self._listener_tasks):
            if not task.done():
                task.cancel()

        if self._listener_tasks:
            await asyncio.gather(*self._listener_tasks, return_exceptions=True)

        self._listener_tasks.clear()
        self.logger.info("All listener tasks cleaned up")

    def isWebsocketReadyState(self) -> bool:
        if self._ws is None:
            return False
        return self._ws.state is State.OPEN

    def isAuthenticated(self):
        return self._connectionSessionUUID is not None

    def addListener(
        self,
        lis: Callable[[Any], Any],
        check: Callable[[Any], Any],
        groupKey: Optional[str] = None,
    ) -> Dict[str, Callable[[], None]]:
        # Get the current frame
        current_frame = inspect.currentframe()

        # Get the caller's frame
        caller_frame = current_frame.f_back

        # Get the caller's function name
        caller_name = caller_frame.f_code.co_name

        # Get the caller's line number
        caller_line_number = caller_frame.f_lineno

        debug_message = f"Listener {self.addListener.__name__} created by {caller_name} at line {caller_line_number} with listener: {lis} and check: {check}"
        # logger.debug(debug_message)

        if not lis or not check:
            raise ValueError("Listener and check functions are required")

        def listener(msg: Any) -> None:
            if not lis or not check:
                raise ValueError("Listener and check functions are required")
            if msg.get("error"):
                lis(msg)
            elif check(msg):
                lis(msg)

        groupListener: ListenerType = ListenerType(
            key=getUUID(),
            listener=listener,
            group_key=groupKey,
            debug_message=debug_message,
        )
        self._listeners.append(groupListener)

        def destroy() -> None:
            self._listeners = removeListener(self._listeners, groupListener)

        return {"destroy": destroy}

    def handle_connection_response(self, m):
        if m.get("error"):
            if m["errorId"] == 19:
                self._invalidAPIkey = "Invalid API key"
            else:
                self._invalidAPIkey = "Error connection"
            return
        self._connectionSessionUUID = m.get("newConnectionSessionUUID", {}).get(
            "connectionSessionUUID"
        )
        self._invalidAPIkey = None

    async def photoMaker(self, requestPhotoMaker: IPhotoMaker) -> Union[List[IImage], IAsyncTaskResponse]:
        retry_count = 0

        try:
            await self.ensureConnection()

            task_uuid = requestPhotoMaker.taskUUID or getUUID()
            requestPhotoMaker.taskUUID = task_uuid

            for i, image in enumerate(requestPhotoMaker.inputImages):
                if isLocalFile(image) and not str(image).startswith("http"):
                    requestPhotoMaker.inputImages[i] = await fileToBase64(image)

            prompt = f"{requestPhotoMaker.positivePrompt}".strip()
            request_object = {
                "taskUUID": requestPhotoMaker.taskUUID,
                "model": requestPhotoMaker.model,
                "positivePrompt": prompt,
                "numberResults": requestPhotoMaker.numberResults,
                "height": requestPhotoMaker.height,
                "width": requestPhotoMaker.width,
                "taskType": ETaskType.PHOTO_MAKER.value,
                "style": requestPhotoMaker.style,
                "strength": requestPhotoMaker.strength,
                **(
                    {"inputImages": requestPhotoMaker.inputImages}
                    if requestPhotoMaker.inputImages
                    else {}
                ),
                **(
                    {"steps": requestPhotoMaker.steps}
                    if requestPhotoMaker.steps
                    else {}
                ),
            }

            if requestPhotoMaker.outputFormat is not None:
                request_object["outputFormat"] = requestPhotoMaker.outputFormat
            if requestPhotoMaker.includeCost:
                request_object["includeCost"] = requestPhotoMaker.includeCost
            if requestPhotoMaker.outputType:
                request_object["outputType"] = requestPhotoMaker.outputType
            if requestPhotoMaker.webhookURL:
                request_object["webhookURL"] = requestPhotoMaker.webhookURL

            await self.send([request_object])

            if requestPhotoMaker.webhookURL:
                return await self._handleWebhookAcknowledgment(
                    task_uuid=task_uuid,
                    task_type="photoMaker",
                    debug_key="photo-maker-webhook"
                )

            lis = self.globalListener(
                taskUUID=task_uuid,
            )

            numberOfResults = requestPhotoMaker.numberResults

            async def check(resolve: callable, reject: callable, *args: Any) -> bool:
                async with self._messages_lock:
                    photo_maker_list = self._globalMessages.get(task_uuid, [])
                    unique_results = {}

                    for made_photo in photo_maker_list:
                        if made_photo.get("code"):
                            raise RunwareAPIError(made_photo)

                        if made_photo.get("taskType") != "photoMaker":
                            continue

                        image_uuid = made_photo.get("imageUUID")
                        if image_uuid not in unique_results:
                            unique_results[image_uuid] = made_photo

                    if 0 < numberOfResults <= len(unique_results):
                        del self._globalMessages[task_uuid]
                        resolve(list(unique_results.values()))
                        return True

                return False

            response = await getIntervalWithPromise(check, debugKey="photo-maker", timeOutDuration=IMAGE_INFERENCE_TIMEOUT)

            lis["destroy"]()

            if "code" in response:
                # This indicates an error response
                raise RunwareAPIError(response)

            if response:
                if not isinstance(response, list):
                    response = [response]

            return instantiateDataclassList(IImage, response)

        except Exception as e:
            if retry_count >= 2:
                logger.error(f"Error in photoMaker request:", exc_info=e)
                raise RunwareAPIError({"message": f"PhotoMaker failed after retries: {str(e)}"})
            else:
                raise e

    async def imageInference(
        self, requestImage: IImageInference
    ) -> Union[List[IImage], IAsyncTaskResponse]:
        let_lis: Optional[Any] = None
        request_object: Optional[Dict[str, Any]] = None
        task_uuids: List[str] = []
        retry_count = 0
        try:
            await self.ensureConnection()
            control_net_data: List[IControlNet] = []
            requestImage.taskUUID = requestImage.taskUUID or getUUID()
            requestImage.maskImage = await process_image(requestImage.maskImage)
            requestImage.seedImage = await process_image(requestImage.seedImage)
            if requestImage.referenceImages:
                requestImage.referenceImages = await process_image(
                    requestImage.referenceImages
                )
            if requestImage.controlNet:
                for control_data in requestImage.controlNet:
                    image_uploaded = await self.uploadImage(control_data.guideImage)
                    if not image_uploaded:
                        return []
                    if hasattr(control_data, "preprocessor"):
                        control_data.preprocessor = control_data.preprocessor.value
                    control_data.guideImage = image_uploaded.imageUUID
                    control_net_data.append(control_data)
            prompt = requestImage.positivePrompt.strip() if requestImage.positivePrompt else None

            control_net_data_dicts = [asdict(item) for item in control_net_data]

            instant_id_data = {}
            if requestImage.instantID:
                instant_id_data = {
                    k: v
                    for k, v in vars(requestImage.instantID).items()
                    if v is not None
                }

                if "inputImage" in instant_id_data:
                    instant_id_data["inputImage"] = await process_image(
                        instant_id_data["inputImage"]
                    )

                if "poseImage" in instant_id_data:
                    instant_id_data["poseImage"] = await process_image(
                        instant_id_data["poseImage"]
                    )

            ip_adapters_data = []
            if requestImage.ipAdapters:
                for ip_adapter in requestImage.ipAdapters:
                    ip_adapter_data = {
                        k: v for k, v in vars(ip_adapter).items() if v is not None
                    }
                    if "guideImage" in ip_adapter_data:
                        ip_adapter_data["guideImage"] = await process_image(
                            ip_adapter_data["guideImage"]
                        )

                    ip_adapters_data.append(ip_adapter_data)

            ace_plus_plus_data = {}
            if requestImage.acePlusPlus:
                ace_plus_plus_data = {
                    "inputImages": [],
                    "repaintingScale": requestImage.acePlusPlus.repaintingScale,
                    "type": requestImage.acePlusPlus.taskType,
                }
                if requestImage.acePlusPlus.inputImages:
                    ace_plus_plus_data["inputImages"] = await process_image(
                        requestImage.acePlusPlus.inputImages
                    )
                if requestImage.acePlusPlus.inputMasks:
                    ace_plus_plus_data["inputMasks"] = await process_image(
                        requestImage.acePlusPlus.inputMasks
                    )

            pulid_data = {}
            if requestImage.puLID:
                pulid_data = {
                    "inputImages": [],
                    "idWeight": requestImage.puLID.idWeight,
                    "trueCFGScale": requestImage.puLID.trueCFGScale,
                    "CFGStartStep": requestImage.puLID.CFGStartStep,
                    "CFGStartStepPercentage": requestImage.puLID.CFGStartStepPercentage,
                }
                if requestImage.puLID.inputImages:
                    pulid_data["inputImages"] = await process_image(
                        requestImage.puLID.inputImages
                    )

            request_object = self._buildImageRequest(requestImage, prompt, control_net_data_dicts, instant_id_data, ip_adapters_data, ace_plus_plus_data, pulid_data)
            
            delivery_method_enum = EDeliveryMethod(requestImage.deliveryMethod) if isinstance(requestImage.deliveryMethod, str) else requestImage.deliveryMethod
            
            if delivery_method_enum is EDeliveryMethod.ASYNC:
                if requestImage.webhookURL:
                    request_object["webhookURL"] = requestImage.webhookURL
                
                await self.send([request_object])
                
                return await self._handleInitialImageResponse(
                    requestImage.taskUUID,
                    requestImage.numberResults,
                    requestImage.deliveryMethod,
                    request_object.get("webhookURL"),
                    "image-inference-initial"
                )
            
            return await asyncRetry(
                lambda: self._requestImages(
                    request_object=request_object,
                    task_uuids=task_uuids,
                    let_lis=let_lis,
                    retry_count=retry_count,
                    number_of_images=requestImage.numberResults,
                    on_partial_images=requestImage.onPartialImages,
                )
            )
        except Exception as e:
            if retry_count >= 2:
                logger.error(f"Error in requestImages:", exc_info=e)
                raise RunwareAPIError({"message": f"Image inference failed after retries: {str(e)}"})
            else:
                raise e

    async def _requestImages(
        self,
        request_object: Dict[str, Any],
        task_uuids: List[str],
        let_lis: Optional[Any],
        retry_count: int,
        number_of_images: int,
        on_partial_images: Optional[Callable[[List[IImage], Optional[IError]], None]],
    ) -> Union[List[IImage], IAsyncTaskResponse]:
        retry_count += 1
        if let_lis:
            let_lis["destroy"]()
        images_with_similar_task = [
            img for img in self._globalImages if img.get("taskUUID") in task_uuids
        ]

        task_uuid = request_object.get("taskUUID")
        if task_uuid is None:
            task_uuid = getUUID()

        task_uuids.append(task_uuid)

        image_remaining = number_of_images - len(images_with_similar_task)
        new_request_object = {
            **request_object,
            "taskUUID": task_uuid,
            "numberResults": image_remaining,
        }

        await self.send([new_request_object])

        if new_request_object.get("webhookURL"):
            return await self._handleWebhookAcknowledgment(
                task_uuid=task_uuid,
                task_type="imageInference",
                debug_key="image-inference-webhook"
            )

        let_lis = await self.listenToImages(
            onPartialImages=on_partial_images,
            taskUUID=task_uuid,
            groupKey=LISTEN_TO_IMAGES_KEY.REQUEST_IMAGES,
        )
        images = await self.getSimililarImage(
            taskUUID=task_uuids,
            numberOfImages=number_of_images,
            shouldThrowError=True,
            lis=let_lis,
        )

        let_lis["destroy"]()
        # TODO: NameError("name 'image_path' is not defined"). I think I remove the images when I have onPartialImages
        if images:
            if "code" in images:
                # This indicates an error response
                raise RunwareAPIError(images)

            return instantiateDataclassList(IImage, images)

        # return images

    async def imageCaption(self, requestImageToText: IImageCaption) -> Union[IImageToText, IAsyncTaskResponse]:
        try:
            await self.ensureConnection()
            return await asyncRetry(
                lambda: self._requestImageToText(requestImageToText)
            )
        except Exception as e:
            raise e

    async def _requestImageToText(
        self, requestImageToText: IImageCaption
    ) -> Union[IImageToText, IAsyncTaskResponse]:
        # Prepare image list - inputImages is primary, inputImage is convenience
        if requestImageToText.inputImages is not None:
            images_to_process = requestImageToText.inputImages
        elif requestImageToText.inputImage is not None:
            # Single image provided via inputImage - convert to array
            images_to_process = [requestImageToText.inputImage]
        else:
            raise ValueError("Either inputImages or inputImage must be provided")

        # Set inputImage to inputImages[0] if not already provided
        actual_input_image = requestImageToText.inputImage
        if actual_input_image is None and images_to_process:
            actual_input_image = images_to_process[0]
        # Upload all images
        uploaded_images = []
        for image in images_to_process:
            image_uploaded = await self.uploadImage(image)
            if not image_uploaded or not image_uploaded.imageUUID:
                return None
            uploaded_images.append(image_uploaded.imageUUID)

        taskUUID = getUUID()

        # Create a dictionary with mandatory parameters
        task_params = {
            "taskType": ETaskType.IMAGE_CAPTION.value,
            "taskUUID": taskUUID,
        }
        # Add either inputImage or inputImages, but not both (API requirement)
        if len(uploaded_images) == 1:
            # Single image - use inputImage parameter
            task_params["inputImage"] = uploaded_images[0]
        else:
            # Multiple images - use inputImages parameter
            task_params["inputImages"] = uploaded_images

        # Add model parameter only if specified - backend handles default
        if requestImageToText.model is not None:
            task_params["model"] = requestImageToText.model

        # Add template parameter if specified
        if requestImageToText.template is not None:
            task_params["template"] = requestImageToText.template
            # When using template, do NOT include prompt parameter
        else:
            # Use the provided prompt when no template
            task_params["prompt"] = requestImageToText.prompt

        # Add optional parameters if they are provided
        if requestImageToText.includeCost:
            task_params["includeCost"] = requestImageToText.includeCost
        if requestImageToText.webhookURL:
            task_params["webhookURL"] = requestImageToText.webhookURL

        await self.send([task_params])

        if requestImageToText.webhookURL:
            return await self._handleWebhookAcknowledgment(
                task_uuid=taskUUID,
                task_type="imageCaption",
                debug_key="image-caption-webhook"
            )

        lis = self.globalListener(
            taskUUID=taskUUID,
        )

        async def check(resolve: callable, reject: callable, *args: Any) -> bool:
            async with self._messages_lock:
                response = self._globalMessages.get(taskUUID)
                if response:
                    image_to_text = response[0]
                else:
                    image_to_text = response
                if image_to_text and image_to_text.get("error"):
                    reject(image_to_text)
                    return True

                if image_to_text:
                    del self._globalMessages[taskUUID]
                    resolve(image_to_text)
                    return True

            return False

        response = await getIntervalWithPromise(
            check, debugKey="image-to-text", timeOutDuration=IMAGE_OPERATION_TIMEOUT
        )


        lis["destroy"]()

        if "code" in response:
            # This indicates an error response
            raise RunwareAPIError(response)

        if response:
            return createImageToTextFromResponse(response)
        else:
            return None

    async def videoCaption(self, requestVideoCaption: IVideoCaption) -> Union[List[IVideoToText], IAsyncTaskResponse]:
        try:
            await self.ensureConnection()
            return await asyncRetry(
                lambda: self._requestVideoCaption(requestVideoCaption)
            )
        except Exception as e:
            raise e

    async def _requestVideoCaption(
        self, requestVideoCaption: IVideoCaption
    ) -> Union[List[IVideoToText], IAsyncTaskResponse]:
        taskUUID = requestVideoCaption.taskUUID or getUUID()

        # Create the request object
        task_params = {
            "taskType": ETaskType.VIDEO_CAPTION.value,
            "taskUUID": taskUUID,
            "model": requestVideoCaption.model,
            "inputs": {
                "video": requestVideoCaption.inputs.video
            },
            "deliveryMethod": requestVideoCaption.deliveryMethod,
        }

        # Add optional parameters
        if requestVideoCaption.includeCost is not None:
            task_params["includeCost"] = requestVideoCaption.includeCost
        if requestVideoCaption.webhookURL:
            task_params["webhookURL"] = requestVideoCaption.webhookURL

        await self.send([task_params])

        if requestVideoCaption.webhookURL:
            return await self._handleWebhookAcknowledgment(
                task_uuid=taskUUID,
                task_type="caption",
                debug_key="video-caption-webhook"
            )

        return await self._pollResults(
            task_uuid=taskUUID,
            number_results=1,
        )

    async def videoBackgroundRemoval(self, requestVideoBackgroundRemoval: IVideoBackgroundRemoval) -> Union[List[IVideo], IAsyncTaskResponse]:

        try:
            await self.ensureConnection()
            return await asyncRetry(
                lambda: self._requestVideoBackgroundRemoval(requestVideoBackgroundRemoval)
            )
        except Exception as e:
            raise e

    async def _requestVideoBackgroundRemoval(
        self, requestVideoBackgroundRemoval: IVideoBackgroundRemoval
    ) -> Union[List[IVideo], IAsyncTaskResponse]:
        taskUUID = requestVideoBackgroundRemoval.taskUUID or getUUID()

        # Create the request object
        task_params = {
            "taskType": ETaskType.VIDEO_BACKGROUND_REMOVAL.value,  # "removeBackground"
            "taskUUID": taskUUID,
            "model": requestVideoBackgroundRemoval.model,
            "inputs": {
                "video": requestVideoBackgroundRemoval.inputs.video
            },
            "deliveryMethod": requestVideoBackgroundRemoval.deliveryMethod,
        }

        # Add optional parameters
        if requestVideoBackgroundRemoval.outputFormat:
            task_params["outputFormat"] = requestVideoBackgroundRemoval.outputFormat
        if requestVideoBackgroundRemoval.includeCost is not None:
            task_params["includeCost"] = requestVideoBackgroundRemoval.includeCost
        if requestVideoBackgroundRemoval.webhookURL:
            task_params["webhookURL"] = requestVideoBackgroundRemoval.webhookURL
        if requestVideoBackgroundRemoval.settings:
            # Convert IBackgroundRemovalSettings to dict, filtering out None values
            settings_dict = {
                k: v
                for k, v in vars(requestVideoBackgroundRemoval.settings).items()
                if v is not None
            }
            task_params["settings"] = settings_dict

        await self.send([task_params])

        if requestVideoBackgroundRemoval.webhookURL:
            return await self._handleWebhookAcknowledgment(
                task_uuid=taskUUID,
                task_type="removeBackground",
                debug_key="video-background-removal-webhook"
            )

        return await self._handleInitialVideoResponse(
            taskUUID,
            1,
            requestVideoBackgroundRemoval.deliveryMethod,
            task_params.get("webhookURL"),
            "video-background-removal-initial"
        )

    async def videoUpscale(self, requestVideoUpscale: IVideoUpscale) -> Union[List[IVideo], IAsyncTaskResponse]:
        try:
            await self.ensureConnection()
            return await asyncRetry(
                lambda: self._requestVideoUpscale(requestVideoUpscale)
            )
        except Exception as e:
            raise e

    async def _requestVideoUpscale(
        self, requestVideoUpscale: IVideoUpscale
    ) -> Union[List[IVideo], IAsyncTaskResponse]:
        taskUUID = requestVideoUpscale.taskUUID or getUUID()

        # Create the request object
        task_params = {
            "taskType": ETaskType.VIDEO_UPSCALE.value,  # "upscale"
            "taskUUID": taskUUID,
            "model": requestVideoUpscale.model,
            "inputs": {
                "video": requestVideoUpscale.inputs.video
            },
            "deliveryMethod": requestVideoUpscale.deliveryMethod,
        }

        # Add optional parameters
        if requestVideoUpscale.upscaleFactor is not None:
            task_params["upscaleFactor"] = requestVideoUpscale.upscaleFactor
        if requestVideoUpscale.outputFormat:
            task_params["outputFormat"] = requestVideoUpscale.outputFormat
        if requestVideoUpscale.outputType:
            task_params["outputType"] = requestVideoUpscale.outputType
        if requestVideoUpscale.includeCost is not None:
            task_params["includeCost"] = requestVideoUpscale.includeCost
        if requestVideoUpscale.webhookURL:
            task_params["webhookURL"] = requestVideoUpscale.webhookURL

        await self.send([task_params])

        if requestVideoUpscale.webhookURL:
            return await self._handleWebhookAcknowledgment(
                task_uuid=taskUUID,
                task_type="upscale",
                debug_key="video-upscale-webhook"
            )

        return await self._handleInitialVideoResponse(
            taskUUID,
            1,
            requestVideoUpscale.deliveryMethod,
            task_params.get("webhookURL"),
            "video-upscale-initial"
        )

    async def imageBackgroundRemoval(
        self, removeImageBackgroundPayload: IImageBackgroundRemoval
    ) -> Union[List[IImage], IAsyncTaskResponse]:
        try:
            await self.ensureConnection()
            return await asyncRetry(
                lambda: self._removeImageBackground(removeImageBackgroundPayload)
            )
        except Exception as e:
            raise e

    async def _removeImageBackground(
        self, removeImageBackgroundPayload: IImageBackgroundRemoval
    ) -> Union[List[IImage], IAsyncTaskResponse]:
        inputImage = removeImageBackgroundPayload.inputImage

        image_uploaded = await self.uploadImage(inputImage)

        if not image_uploaded or not image_uploaded.imageUUID:
            return []
        if removeImageBackgroundPayload.taskUUID is not None:
            taskUUID = removeImageBackgroundPayload.taskUUID
        else:
            taskUUID = getUUID()

        # Create a dictionary with mandatory parameters
        task_params = {
            "taskType": ETaskType.IMAGE_BACKGROUND_REMOVAL.value,
            "taskUUID": taskUUID,
            "inputImage": image_uploaded.imageUUID,
        }

        # Add optional parameters if they are provided
        if removeImageBackgroundPayload.outputType is not None:
            task_params["outputType"] = removeImageBackgroundPayload.outputType
        if removeImageBackgroundPayload.outputFormat is not None:
            task_params["outputFormat"] = removeImageBackgroundPayload.outputFormat
        if removeImageBackgroundPayload.includeCost:
            task_params["includeCost"] = removeImageBackgroundPayload.includeCost
        if removeImageBackgroundPayload.model:
            task_params["model"] = removeImageBackgroundPayload.model
        if removeImageBackgroundPayload.outputQuality:
            task_params["outputQuality"] = removeImageBackgroundPayload.outputQuality
        if removeImageBackgroundPayload.webhookURL:
            task_params["webhookURL"] = removeImageBackgroundPayload.webhookURL

        # Handle settings if provided - convert dataclass to dictionary and add non-None values
        if removeImageBackgroundPayload.settings:
            settings_dict = {
                k: v
                for k, v in vars(removeImageBackgroundPayload.settings).items()
                if v is not None
            }
            task_params.update(settings_dict)
        
        # Add provider settings if provided
        if removeImageBackgroundPayload.providerSettings:
            self._addImageProviderSettings(task_params, removeImageBackgroundPayload)
        
        # Add safety settings if provided
        if removeImageBackgroundPayload.safety:
            self._addSafetySettings(task_params, removeImageBackgroundPayload.safety)

        # Send the task with all applicable parameters
        await self.send([task_params])

        if removeImageBackgroundPayload.webhookURL:
            return await self._handleWebhookAcknowledgment(
                task_uuid=taskUUID,
                task_type="imageBackgroundRemoval",
                debug_key="image-background-removal-webhook"
            )

        lis = self.globalListener(
            taskUUID=taskUUID,
        )

        async def check(resolve: callable, reject: callable, *args: Any) -> bool:
            async with self._messages_lock:
                response = self._globalMessages.get(taskUUID)
                if response:
                    new_remove_background = response[0]
                else:
                    new_remove_background = response
                if new_remove_background and new_remove_background.get("error"):
                    reject(new_remove_background)
                    return True

                if new_remove_background:
                    del self._globalMessages[taskUUID]
                    resolve(new_remove_background)
                    return True

            return False

        response = await getIntervalWithPromise(
            check, debugKey="remove-image-background", timeOutDuration=IMAGE_OPERATION_TIMEOUT
        )

        lis["destroy"]()

        if "code" in response:
            # This indicates an error response
            raise RunwareAPIError(response)

        image = createImageFromResponse(response)
        image_list: List[IImage] = [image]

        return image_list

    async def imageUpscale(self, upscaleGanPayload: IImageUpscale) -> Union[List[IImage], IAsyncTaskResponse]:
        try:
            await self.ensureConnection()
            return await asyncRetry(lambda: self._upscaleGan(upscaleGanPayload))
        except Exception as e:
            raise e

    async def _upscaleGan(self, upscaleGanPayload: IImageUpscale) -> Union[List[IImage], IAsyncTaskResponse]:
        # Support both inputImage (legacy) and inputs.image (new format)
        inputImage = upscaleGanPayload.inputImage
        if not inputImage and upscaleGanPayload.inputs and upscaleGanPayload.inputs.image:
            inputImage = upscaleGanPayload.inputs.image
        
        if not inputImage:
            raise ValueError("Either inputImage or inputs.image must be provided")
        
        upscaleFactor = upscaleGanPayload.upscaleFactor

        image_uploaded = await self.uploadImage(inputImage)

        if not image_uploaded or not image_uploaded.imageUUID:
            return []

        taskUUID = getUUID()

        # Create a dictionary with mandatory parameters
        task_params = {
            "taskType": ETaskType.IMAGE_UPSCALE.value,
            "taskUUID": taskUUID,
            "upscaleFactor": upscaleGanPayload.upscaleFactor,
        }
        
        # Use inputs.image format if inputs is provided, otherwise use inputImage (legacy)
        if upscaleGanPayload.inputs and upscaleGanPayload.inputs.image:
            task_params["inputs"] = {"image": image_uploaded.imageUUID}
        else:
            task_params["inputImage"] = image_uploaded.imageUUID

        # Add model parameter if specified
        if upscaleGanPayload.model is not None:
            task_params["model"] = upscaleGanPayload.model

        # Add settings if provided
        if upscaleGanPayload.settings is not None:
            settings_dict = asdict(upscaleGanPayload.settings)
            # Remove None values
            settings_dict = {k: v for k, v in settings_dict.items() if v is not None}
            if settings_dict:
                task_params["settings"] = settings_dict

        # Add optional parameters if they are provided
        if upscaleGanPayload.outputType is not None:
            task_params["outputType"] = upscaleGanPayload.outputType
        if upscaleGanPayload.outputFormat is not None:
            task_params["outputFormat"] = upscaleGanPayload.outputFormat
        if upscaleGanPayload.includeCost:
            task_params["includeCost"] = upscaleGanPayload.includeCost
        if upscaleGanPayload.webhookURL:
            task_params["webhookURL"] = upscaleGanPayload.webhookURL
        
        # Add provider settings if provided
        if upscaleGanPayload.providerSettings:
            self._addImageProviderSettings(task_params, upscaleGanPayload)
        
        # Add safety settings if provided
        if upscaleGanPayload.safety:
            self._addSafetySettings(task_params, upscaleGanPayload.safety)

        # Send the task with all applicable parameters

        await self.send([task_params])

        if upscaleGanPayload.webhookURL:
            return await self._handleWebhookAcknowledgment(
                task_uuid=taskUUID,
                task_type="imageUpscale",
                debug_key="image-upscale-webhook"
            )

        lis = self.globalListener(
            taskUUID=taskUUID,
        )

        async def check(resolve: callable, reject: callable, *args: Any) -> bool:
            async with self._messages_lock:
                response = self._globalMessages.get(taskUUID)
                if response:
                    upscaled_image = response[0]
                else:
                    upscaled_image = response
                if upscaled_image and upscaled_image.get("error"):
                    reject(upscaled_image)
                    return True

                if upscaled_image:
                    del self._globalMessages[taskUUID]
                    resolve(upscaled_image)
                    return True

            return False

        response = await getIntervalWithPromise(
            check, debugKey="upscale-gan", timeOutDuration=IMAGE_OPERATION_TIMEOUT
        )

        lis["destroy"]()

        if "code" in response:
            # This indicates an error response
            raise RunwareAPIError(response)

        image = createImageFromResponse(response)
        image_list: List[IImage] = [image]
        return image_list

    async def imageVectorize(self, vectorizePayload: IVectorize) -> Union[List[IImage], IAsyncTaskResponse]:
        try:
            await self.ensureConnection()
            return await asyncRetry(lambda: self._vectorize(vectorizePayload))
        except Exception as e:
            raise e

    async def _vectorize(self, vectorizePayload: IVectorize) -> Union[List[IImage], IAsyncTaskResponse]:
        # Process the image from inputs
        input_image = vectorizePayload.inputs.image
        
        if not input_image:
            raise ValueError("Image is required in inputs for vectorize task")
        
        # Upload the image if it's a local file
        image_uploaded = await self.uploadImage(input_image)
        
        if not image_uploaded or not image_uploaded.imageUUID:
            return []
        
        taskUUID = getUUID()
        
        # Create a dictionary with mandatory parameters
        task_params = {
            "taskType": ETaskType.IMAGE_VECTORIZE.value,
            "taskUUID": taskUUID,
            "inputs": {
                "image": image_uploaded.imageUUID
            }
        }
        
        # Add optional parameters if they are provided
        if vectorizePayload.model is not None:
            task_params["model"] = vectorizePayload.model
        if vectorizePayload.outputType is not None:
            task_params["outputType"] = vectorizePayload.outputType
        if vectorizePayload.outputFormat is not None:
            task_params["outputFormat"] = vectorizePayload.outputFormat
        if vectorizePayload.includeCost:
            task_params["includeCost"] = vectorizePayload.includeCost
        if vectorizePayload.webhookURL:
            task_params["webhookURL"] = vectorizePayload.webhookURL
        
        # Send the task with all applicable parameters
        await self.send([task_params])
        
        if vectorizePayload.webhookURL:
            return await self._handleWebhookAcknowledgment(
                task_uuid=taskUUID,
                task_type="vectorize",
                debug_key="image-vectorize-webhook"
            )
        
        let_lis = await self.listenToImages(
            onPartialImages=None,
            taskUUID=taskUUID,
            groupKey=LISTEN_TO_IMAGES_KEY.REQUEST_IMAGES,
        )
        
        images = await self.getSimililarImage(
            taskUUID=taskUUID,
            numberOfImages=1,
            shouldThrowError=True,
            lis=let_lis,
        )
        
        let_lis["destroy"]()
        
        if "code" in images or "errors" in images:
            # This indicates an error response
            raise RunwareAPIError(images)
        
        return instantiateDataclassList(IImage, images)

    async def promptEnhance(
        self, promptEnhancer: IPromptEnhance
    ) -> Union[List[IEnhancedPrompt], IAsyncTaskResponse]:
        """
        Enhance the given prompt by generating multiple versions of it.

        :param promptEnhancer: An IPromptEnhancer object containing the prompt details.
        :return: A list of IEnhancedPrompt objects representing the enhanced versions of the prompt.
        :raises: Any error that occurs during the enhancement process.
        """
        try:
            await self.ensureConnection()
            return await asyncRetry(lambda: self._enhancePrompt(promptEnhancer))
        except Exception as e:
            raise e

    async def _enhancePrompt(
        self, promptEnhancer: IPromptEnhance
    ) -> Union[List[IEnhancedPrompt], IAsyncTaskResponse]:
        """
        Internal method to perform the actual prompt enhancement.

        :param promptEnhancer: An IPromptEnhancer object containing the prompt details.
        :return: A list of IEnhancedPrompt objects representing the enhanced versions of the prompt.
        """
        prompt = promptEnhancer.prompt
        promptMaxLength = getattr(promptEnhancer, "promptMaxLength", 380)

        promptVersions = promptEnhancer.promptVersions or 1

        taskUUID = getUUID()

        # Create a dictionary with mandatory parameters
        task_params = {
            "taskType": ETaskType.PROMPT_ENHANCE.value,
            "taskUUID": taskUUID,
            "prompt": prompt,
            "promptMaxLength": promptMaxLength,
            "promptVersions": promptVersions,
        }

        # Add optional parameters if they are provided
        if promptEnhancer.includeCost:
            task_params["includeCost"] = promptEnhancer.includeCost

        has_webhook = promptEnhancer.webhookURL
        if has_webhook:
            task_params["webhookURL"] = promptEnhancer.webhookURL

        # Send the task with all applicable parameters
        await self.send([task_params])

        if has_webhook:
            return await self._handleWebhookAcknowledgment(
                task_uuid=taskUUID,
                task_type="promptEnhance",
                debug_key="prompt-enhance-webhook"
            )

        lis = self.globalListener(
            taskUUID=taskUUID,
        )

        async def check(resolve: Any, reject: Any, *args: Any) -> bool:
            async with self._messages_lock:
                response = self._globalMessages.get(taskUUID)
                if isinstance(response, dict) and response.get("error"):
                    reject(response)
                    return True
                if response:
                    del self._globalMessages[taskUUID]
                    resolve(response)
                    return True

            return False

        response = await getIntervalWithPromise(
            check, debugKey="enhance-prompt", timeOutDuration=PROMPT_ENHANCE_TIMEOUT
        )

        lis["destroy"]()

        if "code" in response[0]:
            # This indicates an error response
            raise RunwareAPIError(response[0])

        # Transform the response to a list of IEnhancedPrompt objects
        enhanced_prompts = createEnhancedPromptsFromResponse(response)

        return list(set(enhanced_prompts))

    async def uploadImage(self, file: Union[File, str]) -> Optional[UploadImageType]:
        try:
            await self.ensureConnection()
            return await asyncRetry(lambda: self._uploadImage(file))
        except Exception as e:
            raise e

    async def _uploadImage(self, file: Union[File, str]) -> Optional[UploadImageType]:
        task_uuid = getUUID()
        local_file = True
        if isinstance(file, str):
            if os.path.exists(file):
                local_file = True
            else:
                local_file = isLocalFile(file)

                # Check if it's a base64 string (with or without data URI prefix)
                if file.startswith("data:") or re.match(
                    r"^[A-Za-z0-9+/]+={0,2}$", file
                ):
                    # Assume it's a base64 string (with or without data URI prefix)
                    local_file = False
            if not local_file:
                return UploadImageType(
                    imageUUID=file,
                    imageURL=file,
                    taskUUID=task_uuid,
                )

            file = await fileToBase64(file)

        await self.send(
            [
                {
                    "taskType": ETaskType.IMAGE_UPLOAD.value,
                    "taskUUID": task_uuid,
                    "image": file,
                }
            ]
        )

        lis = self.globalListener(taskUUID=task_uuid)

        async def check(resolve: callable, reject: callable, *args: Any) -> bool:
            async with self._messages_lock:
                uploaded_image_list = self._globalMessages.get(task_uuid)
                uploaded_image = uploaded_image_list[0] if uploaded_image_list else None

                if uploaded_image and uploaded_image.get("error"):
                    reject(uploaded_image)
                    return True

                if uploaded_image:
                    del self._globalMessages[task_uuid]
                    resolve(uploaded_image)
                    return True

            return False

        response = await getIntervalWithPromise(
            check, debugKey="upload-image", timeOutDuration=IMAGE_UPLOAD_TIMEOUT
        )

        lis["destroy"]()

        if "code" in response:
            # This indicates an error response
            raise RunwareAPIError(response)

        if response:
            image = UploadImageType(
                imageUUID=response["imageUUID"],
                imageURL=response["imageURL"],
                taskUUID=response["taskUUID"],
            )
        else:
            image = None
        return image

    async def uploadMedia(self, media_url: str) -> Optional[MediaStorageType]:
        try:
            await self.ensureConnection()
            return await asyncRetry(lambda: self._uploadMedia(media_url))
        except Exception as e:
            raise e

    async def _uploadMedia(self, media_url: str) -> Optional[MediaStorageType]:
        task_uuid = getUUID()
        local_file = True
        
        if isinstance(media_url, str):
            if os.path.exists(media_url):
                # Local file - convert to base64
                media_url = await fileToBase64(media_url)
                # Strip the data URI prefix for media storage API
                if media_url.startswith("data:"):
                    media_url = media_url.split(",", 1)[1]
            # For URLs and base64 strings, send them directly to the API
        
        await self.send(
            [
                {
                    "taskType": ETaskType.MEDIA_STORAGE.value,
                    "taskUUID": task_uuid,
                    "operation": "upload",
                    "media": media_url,
                }
            ]
        )

        lis = self.globalListener(taskUUID=task_uuid)

        def check(resolve: callable, reject: callable, *args: Any) -> bool:
            uploaded_media_list = self._globalMessages.get(task_uuid)
            uploaded_media = uploaded_media_list[0] if uploaded_media_list else None

            if uploaded_media and uploaded_media.get("error"):
                reject(uploaded_media)
                return True

            if uploaded_media:
                del self._globalMessages[task_uuid]
                resolve(uploaded_media)
                return True

            return False

        response = await getIntervalWithPromise(
            check, debugKey="upload-media", timeOutDuration=self._timeout
        )

        lis["destroy"]()

        if "code" in response:
            # This indicates an error response
            raise RunwareAPIError(response)

        if response:
            media = MediaStorageType(
                mediaUUID=response["mediaUUID"],
                taskUUID=response["taskUUID"],
            )
        else:
            media = None
        return media

    async def uploadUnprocessedImage(
        self,
        file: Union[File, str],
        preProcessorType: EPreProcessorGroup,
        width: int = None,
        height: int = None,
        lowThresholdCanny: int = None,
        highThresholdCanny: int = None,
        includeHandsAndFaceOpenPose: bool = True,
    ) -> Optional[UploadImageType]:
        # Create a dummy UploadImageType object
        uploaded_unprocessed_image = UploadImageType(
            imageUUID=str(uuid.uuid4()),
            imageURL="https://example.com/uploaded_unprocessed_image.jpg",
            taskUUID=str(uuid.uuid4()),
        )

        return uploaded_unprocessed_image

    async def listenToImages(
        self,
        onPartialImages: Optional[Callable[[List[IImage], Optional[IError]], None]],
        taskUUID: str,
        groupKey: LISTEN_TO_IMAGES_KEY,
    ) -> Dict[str, Callable[[], None]]:
        logger.debug("Setting up images listener for taskUUID: %s", taskUUID)

        async def listen_to_images_lis(m: Dict[str, Any]) -> None:
            if isinstance(m.get("data"), list):
                images = [
                    img
                    for img in m["data"]
                    if img.get("taskType") in ["imageInference", "vectorize"]
                    and img.get("taskUUID") == taskUUID
                ]

                if images:
                    async with self._images_lock:
                        self._globalImages.extend(images)

                    try:
                        partial_images = instantiateDataclassList(IImage, images)
                        if onPartialImages:
                            onPartialImages(
                                partial_images, None
                            )
                    except Exception as e:
                        logger.error(
                            f"Error occurred in user on_partial_images callback function: {e}"
                        )
            elif isinstance(m.get("errors"), list):
                errors = [
                    error for error in m["errors"] if error.get("taskUUID") == taskUUID
                ]
                if errors:
                    error = IError(
                        error=True,
                        error_message=errors[0].get("message", "Unknown error"),
                        task_uuid=errors[0].get("taskUUID", ""),
                        error_code=errors[0].get("code"),
                        error_type=errors[0].get("type"),
                        parameter=errors[0].get("parameter"),
                        documentation=errors[0].get("documentation"),
                    )
                    self._globalError = error
                    if onPartialImages:
                        onPartialImages(
                            [], self._globalError
                        )

        def listen_to_images_check(m):
            logger.debug("Images check message: %s", m)
            image_inference_check = isinstance(m.get("data"), list) and any(
                item.get("taskType") in ["imageInference", "vectorize"] for item in m["data"]
            )
            error_check = isinstance(m.get("errors"), list) and any(
                error.get("taskUUID") == taskUUID for error in m["errors"]
            )
            error_code_check = (
                True
                if any([error.get("code") for error in m.get("errors", [])])
                else False
            )
            if error_code_check:
                self._globalError = IError(
                    error=True,
                    error_message=f"Error in image inference: {m.get('errors')}",
                    task_uuid=taskUUID,
                )

            response = image_inference_check or error_check
            return response

        temp_listener = self.addListener(
            check=listen_to_images_check,
            lis=self._create_safe_async_listener(listen_to_images_lis),
            groupKey=groupKey
        )

        logger.debug("listenToImages :: Temp listener: %s", temp_listener)

        return temp_listener

    def globalListener(self, taskUUID: str) -> Dict[str, Callable[[], None]]:
        """
        Set up a global listener to capture specific messages based on the provided taskUUID.

        :param taskUUID: The unique identifier of the task associated with the listener.
        :return: A dictionary containing a 'destroy' function to remove the listener.
        """
        logger.debug("Setting up global listener for taskUUID: %s", taskUUID)

        async def global_lis(m: Dict[str, Any]) -> None:
            logger.debug("Global listener message: %s", m)
            logger.debug("Global listener taskUUID: %s", taskUUID)

            async with self._messages_lock:
                if m.get("error"):
                    self._globalMessages[taskUUID] = m
                    return

                value = accessDeepObject(
                    taskUUID, m
                )

                if isinstance(value, list):
                    for v in value:
                        self._globalMessages[v["taskUUID"]] = self._globalMessages.get(
                            v["taskUUID"], []
                        ) + [v]
                        logger.debug("Global messages v: %s", v)
                        logger.debug(
                            "self._globalMessages[v[taskUUID]]: %s",
                            self._globalMessages[v["taskUUID"]],
                        )
                else:
                    self._globalMessages[value["taskUUID"]] = value

        def global_check(m):
            logger.debug("Global check message: %s", m)
            return accessDeepObject(taskUUID, m)

        logger.debug("Global Listener taskUUID: %s", taskUUID)

        temp_listener = self.addListener(check=global_check, lis=self._create_safe_async_listener(global_lis))
        logger.debug("globalListener :: Temp listener: %s", temp_listener)

        return temp_listener

    async def handleIncompleteImages(
        self, taskUUIDs: List[str], error: Any
    ) -> Optional[List[IImage]]:
        """
        Handle scenarios where the requested number of images is not fully received.

        :param taskUUIDs: A list of task UUIDs to filter the images.
        :param error: The error object to raise if there are no or only one image.
        :return: A list of available images if there are more than one, otherwise None.
        :raises: The provided error if there are no or only one image.
        """
        async with self._images_lock:
            imagesWithSimilarTask = [
                img for img in self._globalImages if img["taskUUID"] in taskUUIDs
            ]
            if len(imagesWithSimilarTask) > 1:
                self._globalImages = [
                    img for img in self._globalImages if img["taskUUID"] not in taskUUIDs
                ]
                return imagesWithSimilarTask
            else:
                raise error

    async def ensureConnection(self) -> None:
        """
        Ensure that a connection is established with the server.

        This method checks if the current connection is active and, if not, initiates a new connection.
        It handles authentication and retries the connection if necessary.

        :raises: An error message if the connection cannot be established due to an invalid API key or other reasons.
        """
        isConnected = self.connected() and self._ws.state is State.OPEN

        try:
            if self._invalidAPIkey:
                if not self._reconnection_manager._had_successful_auth:
                    raise ConnectionError(self._invalidAPIkey)

                circuit_state = self._reconnection_manager.get_state()
                if circuit_state == ConnectionState.CIRCUIT_OPEN:
                    raise ConnectionError(self._invalidAPIkey)

            if not isConnected:
                await self.connect()

                if self._invalidAPIkey and not self._reconnection_manager._had_successful_auth:
                    raise ConnectionError(self._invalidAPIkey)

        except Exception as e:
            raise ConnectionError(
                self._invalidAPIkey
                or "Could not connect to server. Ensure your API key is correct"
            )

    async def getSimililarImage(
        self,
        taskUUID: Union[str, List[str]],
        numberOfImages: int = 1,
        shouldThrowError: bool = True,
        lis: Optional[ListenerType] = None,
    ) -> List[IImage]:
        """
        Retrieve similar images based on the provided task UUID(s).

        :param taskUUID: A single task UUID or a list of task UUIDs.
        :param numberOfImages: The number of images to retrieve. Defaults to 1.
        :param shouldThrowError: Whether to raise an error on timeout. Defaults to True.
        :param lis: Optional listener to destroy upon completion.
        :param timeout: The timeout duration for the operation.
        :return: A list of IImage objects representing the images.
        """
        taskUUIDs = taskUUID if isinstance(taskUUID, list) else [taskUUID]

        async def check(
                resolve: Callable[[List[IImage]], None],
                reject: Callable[[IError], None],
                intervalId: Any,
        ) -> Optional[bool]:
            async with self._images_lock:
                logger.debug(f"Check # Global images: {self._globalImages}")
                imagesWithSimilarTask = [
                    img
                    for img in self._globalImages
                    if img.get("taskType") in ["imageInference", "vectorize"]
                       and img.get("taskUUID") in taskUUIDs
                ]

                if self._globalError:
                    logger.debug(f"Check # _globalError: {self._globalError}")
                    error = self._globalError
                    self._globalError = None
                    logger.debug(f"Rejecting with error: {error}")
                    reject(RunwareError(error))
                    return True
                elif len(imagesWithSimilarTask) >= numberOfImages:
                    self._globalImages = [
                        img
                        for img in self._globalImages
                        if img.get("taskType") in ["imageInference", "vectorize"]
                           and img.get("taskUUID") not in taskUUIDs
                    ]
                    resolve(imagesWithSimilarTask[:numberOfImages])
                    return True

            return False

        try:
            return await getIntervalWithPromise(
                check,
                debugKey="getting images",
                shouldThrowError=shouldThrowError,
                timeOutDuration=IMAGE_INFERENCE_TIMEOUT,
            )
        except Exception as e:
            async with self._images_lock:
                current_images = len([
                    img for img in self._globalImages
                    if img.get("taskType") in ["imageInference", "vectorize"]
                       and img.get("taskUUID") in taskUUIDs
                ])
            error_msg = (
                f"Timeout waiting for images | "
                f"TaskUUIDs: {taskUUIDs} | "
                f"Expected: {numberOfImages} images | "
                f"Received: {current_images} images | "
                f"Timeout: {IMAGE_INFERENCE_TIMEOUT}ms | "
                f"Original error: {str(e)}"
            )
            raise Exception(error_msg) from e

    async def _modelUpload(
        self, requestModel: IUploadModelBaseType
    ) -> Optional[IUploadModelResponse]:
        task_uuid = getUUID()
        base_fields = {
            "taskType": ETaskType.MODEL_UPLOAD.value,
            "taskUUID": task_uuid,
            "air": requestModel.air,
            "name": requestModel.name,
            "downloadURL": requestModel.downloadURL,
            "uniqueIdentifier": requestModel.uniqueIdentifier,
            "version": requestModel.version,
            "format": requestModel.format,
            "private": requestModel.private,
            "category": requestModel.category,
            "architecture": requestModel.architecture,
        }

        optional_fields = [
            "retry",
            "heroImageURL",
            "tags",
            "shortDescription",
            "comment",
            "positiveTriggerWords",
            "type",
            "negativeTriggerWords",
            "defaultWeight",
            "defaultStrength",
            "defaultGuidanceScale",
            "defaultSteps",
            "defaultScheduler",
            "conditioning",
        ]

        request_object = {
            **base_fields,
            **{
                field: getattr(requestModel, field)
                for field in optional_fields
                if getattr(requestModel, field, None) is not None
            },
        }

        await self.send([request_object])

        lis = self.globalListener(
            taskUUID=task_uuid,
        )

        async def check(resolve: callable, reject: callable, *args: Any) -> bool:
            async with self._messages_lock:
                uploaded_model_list = self._globalMessages.get(task_uuid, [])
                unique_statuses = set()
                all_models = []

                for uploaded_model in uploaded_model_list:
                    if uploaded_model.get("code"):
                        raise RunwareAPIError(uploaded_model)

                    status = uploaded_model.get("status")

                    if status not in unique_statuses:
                        all_models.append(uploaded_model)
                        unique_statuses.add(status)

                    if status is not None and "error" in status:
                        raise RunwareAPIError(uploaded_model)

                    if status == "ready":
                        uploaded_model_list.remove(uploaded_model)
                        if not uploaded_model_list:
                            del self._globalMessages[task_uuid]
                        else:
                            self._globalMessages[task_uuid] = uploaded_model_list
                        resolve(all_models)
                        return True

            return False

        response = await getIntervalWithPromise(
            check, debugKey="upload-model", timeOutDuration=self._timeout
        )

        lis["destroy"]()

        if "code" in response:
            # This indicates an error response
            raise RunwareAPIError(response)

        if response:
            if not isinstance(response, list):
                response = [response]

            models = []
            for item in response:
                models.append(
                    {
                        "taskType": item.get("taskType"),
                        "taskUUID": item.get("taskUUID"),
                        "status": item.get("status"),
                        "message": item.get("message"),
                        "air": item.get("air"),
                    }
                )
        else:
            models = None
        return models

    async def modelUpload(
        self, requestModel: IUploadModelBaseType
    ) -> Optional[IUploadModelResponse]:
        try:
            await self.ensureConnection()
            return await asyncRetry(lambda: self._modelUpload(requestModel))
        except Exception as e:
            raise e

    async def modelSearch(self, payload: IModelSearch) -> IModelSearchResponse:
        try:
            await self.ensureConnection()
            task_uuid = getUUID()

            request_object = {
                "taskUUID": task_uuid,
                "taskType": ETaskType.MODEL_SEARCH.value,
                **({"tags": payload.tags} if payload.tags else {}),
            }

            request_object.update(
                {
                    key: value
                    for key, value in vars(payload).items()
                    if value is not None and key != "additional_params"
                }
            )

            await self.send([request_object])

            listener = self.globalListener(taskUUID=task_uuid)

            async def check(resolve: Callable, reject: Callable, *args: Any) -> bool:
                async with self._messages_lock:
                    response = self._globalMessages.get(task_uuid)
                    if response:
                        if response[0].get("error"):
                            reject(response[0])
                            return True
                        del self._globalMessages[task_uuid]
                        resolve(response[0])
                        return True
                return False

            response = await getIntervalWithPromise(
                check, debugKey="model-search", timeOutDuration=self._timeout
            )

            listener["destroy"]()

            if "code" in response:
                # This indicates an error response
                raise RunwareAPIError(response)

            return instantiateDataclass(IModelSearchResponse, response)

        except Exception as e:
            if isinstance(e, RunwareAPIError):
                raise

            raise RunwareAPIError({"message": str(e)})

    async def videoInference(self, requestVideo: IVideoInference) -> Union[List[IVideo], IAsyncTaskResponse]:
        await self.ensureConnection()
        return await asyncRetry(lambda: self._requestVideo(requestVideo))

    async def getResponse(
        self,
        taskUUID: str,
        numberResults: int = 1,
    ) -> Union[List[IVideo], List[IAudio], List[IVideoToText], List[IImage]]:
        await self.ensureConnection()

        return await self._pollResults(
            task_uuid=taskUUID,
            number_results=numberResults,
        )

    async def _requestVideo(self, requestVideo: IVideoInference) -> Union[List[IVideo], IAsyncTaskResponse]:
        await self._processVideoImages(requestVideo)
        requestVideo.taskUUID = requestVideo.taskUUID or getUUID()
        request_object = self._buildVideoRequest(requestVideo)

        if requestVideo.webhookURL:
            request_object["webhookURL"] = requestVideo.webhookURL

        await self.send([request_object])

        if requestVideo.skipResponse:
            return IAsyncTaskResponse(
                taskType=ETaskType.VIDEO_INFERENCE.value,
                taskUUID=requestVideo.taskUUID
            )

        return await self._handleInitialVideoResponse(
            requestVideo.taskUUID,
            requestVideo.numberResults,
            requestVideo.deliveryMethod,
            request_object.get("webhookURL"),
            "video-inference-initial"
        )

    async def _processVideoImages(self, requestVideo: IVideoInference) -> None:
        frame_tasks = []
        reference_tasks = []

        if requestVideo.frameImages:
            frame_tasks = [
                process_image(frame_item.inputImage)
                for frame_item in requestVideo.frameImages
                if isinstance(frame_item, IFrameImage)
            ]

        if requestVideo.referenceImages:
            reference_tasks = [
                process_image(reference_item)
                for reference_item in requestVideo.referenceImages
            ]

        frame_results = await gather(*frame_tasks) if frame_tasks else []
        reference_results = await gather(*reference_tasks) if reference_tasks else []

        if requestVideo.frameImages and frame_results:
            processed_frame_images = []
            result_index = 0
            for frame_item in requestVideo.frameImages:
                if isinstance(frame_item, IFrameImage):
                    frame_item.inputImages = frame_results[result_index]
                    result_index += 1
                processed_frame_images.append(frame_item)
            requestVideo.frameImages = processed_frame_images

        if requestVideo.referenceImages and reference_results:
            requestVideo.referenceImages = reference_results

    def _buildVideoRequest(self, requestVideo: IVideoInference) -> Dict[str, Any]:
        request_object = {
            "deliveryMethod": requestVideo.deliveryMethod,
            "taskType": ETaskType.VIDEO_INFERENCE.value,
            "taskUUID": requestVideo.taskUUID,
            "model": requestVideo.model,
            "numberResults": requestVideo.numberResults,
        }
        
        # Only add positivePrompt if it's not None
        if requestVideo.positivePrompt is not None:
            request_object["positivePrompt"] = requestVideo.positivePrompt.strip()

        self._addOptionalField(request_object, requestVideo.speech)
        self._addOptionalVideoFields(request_object, requestVideo)
        self._addVideoImages(request_object, requestVideo)
        self._addOptionalField(request_object, requestVideo.inputs)
        self._addProviderSettings(request_object, requestVideo)
        self._addOptionalField(request_object, requestVideo.safety)
        self._addOptionalField(request_object, requestVideo.advancedFeatures)
        self._addOptionalField(request_object, requestVideo.acceleratorOptions)
        
        return request_object

    def _addOptionalVideoFields(self, request_object: Dict[str, Any], requestVideo: IVideoInference) -> None:
        optional_fields = [
            "outputType", "outputFormat", "outputQuality", "uploadEndpoint",
            "includeCost", "negativePrompt", "inputAudios", "referenceVideos", "fps", "steps", "seed",
            "CFGScale", "seedImage", "duration", "width", "height", "nsfw_check", "resolution",
        ]

        for field in optional_fields:
            value = getattr(requestVideo, field, None)
            if value is not None:
                request_object[field] = value

    def _addVideoImages(self, request_object: Dict[str, Any], requestVideo: IVideoInference) -> None:
        if requestVideo.frameImages:
            frame_images_data = []
            for frame_item in requestVideo.frameImages:
                frame_images_data.append({k: v for k, v in asdict(frame_item).items() if v is not None})
            request_object["frameImages"] = frame_images_data

        if requestVideo.referenceImages:
            request_object["referenceImages"] = requestVideo.referenceImages
        
        # Add lora if present
        if requestVideo.lora:
            request_object["lora"] = [
                {"model": lora.model, "weight": lora.weight}
                for lora in requestVideo.lora
            ]

    def _buildImageRequest(self, requestImage: IImageInference, prompt: Optional[str], control_net_data_dicts: List[Dict], instant_id_data: Optional[Dict], ip_adapters_data: Optional[List[Dict]], ace_plus_plus_data: Optional[Dict], pulid_data: Optional[Dict]) -> Dict[str, Any]:
        request_object = {
            "taskType": ETaskType.IMAGE_INFERENCE.value,
            "taskUUID": requestImage.taskUUID,
            "model": requestImage.model,
            "deliveryMethod": requestImage.deliveryMethod,
        }
        if prompt:
            request_object["positivePrompt"] = prompt
        
        self._addOptionalImageFields(request_object, requestImage)
        self._addImageSpecialFields(request_object, requestImage, control_net_data_dicts, instant_id_data, ip_adapters_data, ace_plus_plus_data, pulid_data)
        self._addOptionalField(request_object, requestImage.inputs)
        self._addImageProviderSettings(request_object, requestImage)
        self._addOptionalField(request_object, requestImage.safety)
        
        return request_object

    def _addOptionalImageFields(self, request_object: Dict[str, Any], requestImage: IImageInference) -> None:
        optional_fields = [
            "outputType", "outputFormat", "outputQuality", "uploadEndpoint",
            "includeCost", "checkNsfw", "negativePrompt", "seedImage", "maskImage",
            "strength", "height", "width", "steps", "scheduler", "seed", "CFGScale",
            "clipSkip", "promptWeighting", "maskMargin", "vae", "webhookURL", "acceleration",
<<<<<<< HEAD
            "useCache", "ttl"
=======
            "useCache", "resolution"
>>>>>>> 6751965b
        ]
        
        for field in optional_fields:
            value = getattr(requestImage, field, None)
            if value is not None:
                # Special handling for checkNsfw -> checkNSFW
                if field == "checkNsfw":
                    request_object["checkNSFW"] = value
                else:
                    request_object[field] = value

    def _addImageSpecialFields(self, request_object: Dict[str, Any], requestImage: IImageInference, control_net_data_dicts: List[Dict], instant_id_data: Optional[Dict], ip_adapters_data: Optional[List[Dict]], ace_plus_plus_data: Optional[Dict], pulid_data: Optional[Dict]) -> None:
        # Add controlNet if present
        if control_net_data_dicts:
            request_object["controlNet"] = control_net_data_dicts
            
        # Add lora if present
        if requestImage.lora:
            request_object["lora"] = [
                {"model": lora.model, "weight": lora.weight}
                for lora in requestImage.lora
            ]
            
        # Add lycoris if present
        if requestImage.lycoris:
            request_object["lycoris"] = [
                {"model": lycoris.model, "weight": lycoris.weight}
                for lycoris in requestImage.lycoris
            ]
            
        # Add embeddings if present
        if requestImage.embeddings:
            request_object["embeddings"] = [
                {"model": embedding.model}
                for embedding in requestImage.embeddings
            ]
            
        # Add refiner if present
        if requestImage.refiner:
            refiner_dict = {"model": requestImage.refiner.model}
            if requestImage.refiner.startStep is not None:
                refiner_dict["startStep"] = requestImage.refiner.startStep
            if requestImage.refiner.startStepPercentage is not None:
                refiner_dict["startStepPercentage"] = requestImage.refiner.startStepPercentage
            request_object["refiner"] = refiner_dict
            
        # Add instantID if present
        if instant_id_data:
            request_object["instantID"] = instant_id_data
            
        # Add outpaint if present
        if requestImage.outpaint:
            outpaint_dict = {
                k: v
                for k, v in vars(requestImage.outpaint).items()
                if v is not None
            }
            request_object["outpaint"] = outpaint_dict
            
        # Add ipAdapters if present
        if ip_adapters_data:
            request_object["ipAdapters"] = ip_adapters_data
            
        # Add acePlusPlus if present
        if ace_plus_plus_data:
            request_object["acePlusPlus"] = ace_plus_plus_data
            
        # Add puLID if present
        if pulid_data:
            request_object["puLID"] = pulid_data
            
        # Add referenceImages if present
        if requestImage.referenceImages:
            request_object["referenceImages"] = requestImage.referenceImages
            
        # Add acceleratorOptions if present
        self._addOptionalField(request_object, requestImage.acceleratorOptions)
            
        # Add advancedFeatures if present
        if requestImage.advancedFeatures:
            pipeline_options_dict = {
                k: v.__dict__
                for k, v in vars(requestImage.advancedFeatures).items()
                if v is not None
            }
            request_object["advancedFeatures"] = pipeline_options_dict
            
        # Add extraArgs if present
        if hasattr(requestImage, "extraArgs") and isinstance(requestImage.extraArgs, dict):
            request_object.update(requestImage.extraArgs)

    def _addSafetySettings(self, request_object: Dict[str, Any], safety: ISafety) -> None:
        safety_dict = asdict(safety)
        safety_dict = {k: v for k, v in safety_dict.items() if v is not None}
        if safety_dict:
            request_object["safety"] = safety_dict

    def _addImageProviderSettings(self, request_object: Dict[str, Any], requestImage: IImageInference) -> None:
        if not requestImage.providerSettings:
            return
        provider_dict = requestImage.providerSettings.to_request_dict()
        if provider_dict:
            request_object["providerSettings"] = provider_dict

    def _addProviderSettings(self, request_object: Dict[str, Any], requestVideo: IVideoInference) -> None:
        if not requestVideo.providerSettings:
            return
        provider_dict = requestVideo.providerSettings.to_request_dict()
        if provider_dict:
            request_object["providerSettings"] = provider_dict

    def _addOptionalField(self, request_object: Dict[str, Any], obj: Any) -> None:
        if not obj:
            return
        obj_dict = obj.to_request_dict()
        if obj_dict:
            request_object.update(obj_dict)

    async def _handleWebhookAcknowledgment(
        self,
        task_uuid: str,
        task_type: str,
        debug_key: str,
    ) -> IAsyncTaskResponse:
        lis = self.globalListener(taskUUID=task_uuid)

        async def check_webhook_ack(resolve: callable, reject: callable, *args: Any) -> bool:
            async with self._messages_lock:
                response_list = self._globalMessages.get(task_uuid, [])

                if not response_list:
                    return False

                response = response_list[0] if isinstance(response_list, list) else response_list

                if response.get("code"):
                    raise RunwareAPIError(response)

                if isinstance(response, dict) and response.get("error"):
                    reject(response)
                    return True

                if response.get("taskType") == task_type:
                    del self._globalMessages[task_uuid]
                    async_response = createAsyncTaskResponse(response)
                    resolve(async_response)
                    return True

            return False

        try:
            response = await getIntervalWithPromise(
                check_webhook_ack, debugKey=debug_key, timeOutDuration=WEBHOOK_TIMEOUT
            )
        finally:
            lis["destroy"]()

        if isinstance(response, dict) and "code" in response:
            raise RunwareAPIError(response)

        return response

    async def _handleInitialVideoResponse(self, task_uuid: str, number_results: int, delivery_method: Union[str, EDeliveryMethod] = EDeliveryMethod.ASYNC, webhook_url: Optional[str] = None, debug_key: str = "video-inference-initial") -> Union[List[IVideo], IAsyncTaskResponse]:
        lis = self.globalListener(taskUUID=task_uuid)
        delivery_method_enum = delivery_method if isinstance(delivery_method, EDeliveryMethod) else EDeliveryMethod(delivery_method)

        async def check_initial_response(resolve: callable, reject: callable, *args: Any) -> bool:
            async with self._messages_lock:
                response_list = self._globalMessages.get(task_uuid, [])

                if not response_list:
                    return False

                response = response_list[0]

                if response.get("code"):
                    raise RunwareAPIError(response)

                if response.get("status") == "success" or response.get("videoUUID") is not None or response.get("mediaUUID") is not None:
                    del self._globalMessages[task_uuid]
                    resolve([response])
                    return True

                if webhook_url or delivery_method_enum is EDeliveryMethod.ASYNC:
                    del self._globalMessages[task_uuid]
                    async_response = createAsyncTaskResponse(response)
                    resolve([async_response])
                    return True

                return False

        try:
            initial_response = await getIntervalWithPromise(
                check_initial_response,
                debugKey=debug_key,
                timeOutDuration=TIMEOUT_DURATION if delivery_method_enum is EDeliveryMethod.SYNC else VIDEO_INITIAL_TIMEOUT
            )
        except Exception as e:
            if delivery_method_enum is EDeliveryMethod.SYNC:
                error_msg = (
                    f"Timeout waiting for video generation | "
                    f"TaskUUID: {task_uuid} | "
                    f"Timeout: {TIMEOUT_DURATION}ms | "
                    f"Original error: {str(e)}"
                )
                raise Exception(error_msg)
            initial_response = None
        finally:
            lis["destroy"]()

        if initial_response and isinstance(initial_response[0], IAsyncTaskResponse):
            return initial_response[0]
        
        return instantiateDataclassList(IVideo, initial_response)

    async def _handleInitialImageResponse(
        self,
        task_uuid: str,
        number_results: int,
        delivery_method: Union[str, EDeliveryMethod] = EDeliveryMethod.ASYNC,
        webhook_url: Optional[str] = None,
        debug_key: str = "image-inference-initial"
    ) -> Union[List[IImage], IAsyncTaskResponse]:
        lis = self.globalListener(taskUUID=task_uuid)
        delivery_method_enum = delivery_method if isinstance(delivery_method, EDeliveryMethod) else EDeliveryMethod(delivery_method)

        async def check_initial_response(resolve: callable, reject: callable, *args: Any) -> bool:
            async with self._messages_lock:
                response_list = self._globalMessages.get(task_uuid, [])

                if not response_list:
                    return False

                response = response_list[0]

                if response.get("code"):
                    raise RunwareAPIError(response)

                if response.get("status") == "success" or response.get("imageUUID") is not None:
                    del self._globalMessages[task_uuid]
                    resolve([response])
                    return True

                if webhook_url or delivery_method_enum is EDeliveryMethod.ASYNC:
                    del self._globalMessages[task_uuid]
                    async_response = createAsyncTaskResponse(response)
                    resolve([async_response])
                    return True

                return False

        try:
            initial_response = await getIntervalWithPromise(
                check_initial_response,
                debugKey=debug_key,
                timeOutDuration=TIMEOUT_DURATION if delivery_method_enum is EDeliveryMethod.SYNC else IMAGE_INITIAL_TIMEOUT
            )
        except Exception as e:
            if delivery_method_enum is EDeliveryMethod.SYNC:
                error_msg = (
                    f"Timeout waiting for image generation | "
                    f"TaskUUID: {task_uuid} | "
                    f"Timeout: {TIMEOUT_DURATION}ms | "
                    f"Original error: {str(e)}"
                )
                raise Exception(error_msg)
            initial_response = None
        finally:
            lis["destroy"]()

        if initial_response and isinstance(initial_response[0], IAsyncTaskResponse):
            return initial_response[0]
        
        return instantiateDataclassList(IImage, initial_response)

    async def _sendPollRequest(self, task_uuid: str, poll_count: int) -> List[Dict[str, Any]]:
        lis = self.globalListener(taskUUID=task_uuid)

        try:
            await self.send([{
                "taskType": ETaskType.GET_RESPONSE.value,
                "taskUUID": task_uuid
            }])

            async def check_poll_response(resolve: callable, reject: callable, *args: Any) -> bool:
                async with self._messages_lock:
                    response_list = self._globalMessages.get(task_uuid, [])
                    if response_list:
                        del self._globalMessages[task_uuid]
                        resolve(response_list)
                        return True
                return False

            return await getIntervalWithPromise(
                check_poll_response,
                debugKey=f"poll-{poll_count}",
                timeOutDuration=VIDEO_INITIAL_TIMEOUT
            )
        finally:
            lis["destroy"]()

    def _hasPendingResults(self, responses: List[Dict[str, Any]]) -> bool:
        return any(response.get("status") == "processing" for response in responses)

    async def audioInference(self, requestAudio: IAudioInference) -> Union[List[IAudio], IAsyncTaskResponse]:
        await self.ensureConnection()
        return await asyncRetry(lambda: self._requestAudio(requestAudio))

    async def _requestAudio(self, requestAudio: IAudioInference) -> Union[List[IAudio], IAsyncTaskResponse]:
        requestAudio.taskUUID = requestAudio.taskUUID or getUUID()
        request_object = self._buildAudioRequest(requestAudio)
        await self.send([request_object])
        return await self._handleInitialAudioResponse(
            requestAudio.taskUUID,
            requestAudio.numberResults,
            requestAudio.deliveryMethod,
            request_object.get("webhookURL"),
            "audio-inference-initial"
        )

    def _buildAudioRequest(self, requestAudio: IAudioInference) -> Dict[str, Any]:
        request_object = {
            "deliveryMethod": requestAudio.deliveryMethod,
            "taskType": ETaskType.AUDIO_INFERENCE.value,
            "taskUUID": requestAudio.taskUUID,
            "model": requestAudio.model,
            "numberResults": requestAudio.numberResults,
        }
        
        # Only add positivePrompt if it's provided
        if requestAudio.positivePrompt is not None:
            request_object["positivePrompt"] = requestAudio.positivePrompt.strip()
        
        # Only add duration if it's provided and not using composition plan
        if requestAudio.duration is not None:
                request_object["duration"] = requestAudio.duration
        
        self._addOptionalAudioFields(request_object, requestAudio)
        self._addOptionalField(request_object, requestAudio.audioSettings)
        self._addAudioProviderSettings(request_object, requestAudio)
        self._addOptionalField(request_object, requestAudio.inputs)
        
        return request_object

    def _addOptionalAudioFields(self, request_object: Dict[str, Any], requestAudio: IAudioInference) -> None:
        optional_fields = [
            "outputType", "outputFormat", "includeCost", "uploadEndpoint", "webhookURL"
        ]

        for field in optional_fields:
            value = getattr(requestAudio, field, None)
            if value is not None:
                request_object[field] = value


    def _addAudioProviderSettings(self, request_object: Dict[str, Any], requestAudio: IAudioInference) -> None:
        if not requestAudio.providerSettings:
            return
        provider_dict = requestAudio.providerSettings.to_request_dict()
        if provider_dict:
            request_object["providerSettings"] = provider_dict

    async def _handleInitialAudioResponse(
        self,
        task_uuid: str,
        number_results: int,
        delivery_method: Union[str, EDeliveryMethod] = EDeliveryMethod.SYNC,
        webhook_url: Optional[str] = None,
        debug_key: str = "audio-inference-initial"
    ) -> Union[List[IAudio], IAsyncTaskResponse]:
        lis = self.globalListener(taskUUID=task_uuid)
        delivery_method_enum = delivery_method if isinstance(delivery_method, EDeliveryMethod) else EDeliveryMethod(delivery_method)

        async def check_initial_response(resolve: callable, reject: callable, *args: Any) -> bool:
            async with self._messages_lock:
                response_list = self._globalMessages.get(task_uuid, [])

                if not response_list:
                    return False

                response = response_list[0]

                if response.get("code"):
                    raise RunwareAPIError(response)

                if response.get("status") == "success" or response.get("audioUUID") is not None:
                
                    del self._globalMessages[task_uuid]
                    resolve([response])
                    return True

                if webhook_url or delivery_method_enum is EDeliveryMethod.ASYNC:
                    del self._globalMessages[task_uuid]
                    async_response = createAsyncTaskResponse(response)
                    resolve([async_response])
                    return True

                return False

        try:
            initial_response = await getIntervalWithPromise(
                check_initial_response,
                debugKey=debug_key,
                timeOutDuration=TIMEOUT_DURATION if delivery_method_enum is EDeliveryMethod.SYNC else AUDIO_INITIAL_TIMEOUT
            )
        except Exception as e:
            if delivery_method_enum is EDeliveryMethod.SYNC:
                lis["destroy"]()
                error_msg = (
                    f"Timeout waiting for audio generation | "
                    f"TaskUUID: {task_uuid} | "
                    f"Timeout: {TIMEOUT_DURATION}ms | "
                    f"Original error: {str(e)}"
                )
                raise Exception(error_msg)
            initial_response = None
        finally:
            lis["destroy"]()

        if initial_response and isinstance(initial_response[0], IAsyncTaskResponse):
            return initial_response[0]

        return instantiateDataclassList(IAudio, initial_response)

    async def _waitForAudioCompletion(self, task_uuid: str) -> Optional[IAudio]:
        lis = self.globalListener(taskUUID=task_uuid)

        async def check(resolve: Callable, reject: Callable, *args: Any) -> bool:
            async with self._messages_lock:
                response = self._globalMessages.get(task_uuid)
                if response:
                    audio_response = response[0] if isinstance(response, list) else response
                else:
                    audio_response = response

                if audio_response and audio_response.get("error"):
                    reject(audio_response)
                    return True

                if audio_response:
                    del self._globalMessages[task_uuid]
                    resolve(audio_response)
                    return True

            return False

        try:
            response = await getIntervalWithPromise(
                check, debugKey="audio-inference", timeOutDuration=AUDIO_INFERENCE_TIMEOUT
            )
            lis["destroy"]()

            if "code" in response:
                raise RunwareAPIError(response)

            return self._createAudioFromResponse(response) if response else None
        except Exception as e:
            lis["destroy"]()
            raise e

    def _processPollingResponse(self, responses: List[Dict[str, Any]]) -> List[Dict[str, Any]]:
        completed_results: List[Dict[str, Any]] = []

        for response in responses:
            if response.get("code"):
                raise RunwareAPIError(response)

            if response.get("status") == "success":
                completed_results.append(response)

        return completed_results

    async def _pollResults(
        self,
        task_uuid: str,
        number_results: int,
    ) -> Union[List[IVideo], List[IVideoToText], List[IAudio], List[IImage]]:
        completed_results: List[Dict[str, Any]] = []
        lis = self.globalListener(taskUUID=task_uuid)

        task_type = None
        response_cls: Optional[Union[IVideo, IVideoToText, IAudio, IImage]] = None
        max_polls: int = MAX_POLLS
        polling_delay: int = VIDEO_POLLING_DELAY
        timeout_message: str = f"Polling timeout after {MAX_POLLS} polls"

        def configure_from_task_type(task_type: Optional[str]) -> Optional[tuple]:
            if not task_type:
                return None

            match task_type:
                case ETaskType.AUDIO_INFERENCE.value:
                    return (
                        IAudio,
                        MAX_POLLS,
                        AUDIO_POLLING_DELAY,
                        f"Audio generation timeout after {MAX_POLLS} polls"
                    )
                case ETaskType.VIDEO_CAPTION.value:
                    return (
                        IVideoToText,
                        MAX_POLLS,
                        VIDEO_POLLING_DELAY,
                        f"Video caption generation timeout after {MAX_POLLS} polls"
                    )
                case ETaskType.IMAGE_INFERENCE.value:
                    return (
                        IImage,
                        MAX_POLLS,
                        IMAGE_POLLING_DELAY,
                        f"Image generation timeout after {MAX_POLLS} polls"
                    )
                case (
                    ETaskType.VIDEO_INFERENCE.value
                    | ETaskType.VIDEO_BACKGROUND_REMOVAL.value
                    | ETaskType.VIDEO_UPSCALE.value
                ):
                    return (
                        IVideo,
                        MAX_POLLS,
                        VIDEO_POLLING_DELAY,
                        f"Video generation timeout after {MAX_POLLS} polls"
                    )
                case _:
                    raise ValueError(f"Unsupported task type for polling: {task_type}")

        try:
            for poll_count in range(MAX_POLLS):
                try:
                    responses = await self._sendPollRequest(task_uuid, poll_count)

                    for response in responses:
                        if response.get("code"):
                            raise RunwareAPIError(response)

                    if task_type is None:
                        for resp in responses:
                            task_type = resp.get("taskType")
                            if task_type:
                                response_config = configure_from_task_type(task_type)
                                if response_config:
                                    response_cls, max_polls, polling_delay, timeout_message = response_config
                                break

                    processed_responses = self._processPollingResponse(responses)
                    completed_results.extend(processed_responses)

                    if len(completed_results) >= number_results:
                        return instantiateDataclassList(
                            response_cls,
                            completed_results[:number_results]
                        )

                    if not processed_responses and not self._hasPendingResults(responses):
                        raise RunwareAPIError({"message": f"Unexpected polling response at poll {poll_count}"})

                except RunwareAPIError:
                    raise
                except Exception as e:
                    if poll_count >= max_polls - 1:
                        raise e

                if poll_count >= max_polls - 1:
                    raise RunwareAPIError({"message": timeout_message})

                await asyncio.sleep(polling_delay / 1000)

        finally:
            lis["destroy"]()
            async with self._messages_lock:
                if task_uuid in self._globalMessages:
                    del self._globalMessages[task_uuid]

    def _createAudioFromResponse(self, response: Dict[str, Any]) -> IAudio:
        return IAudio(
            taskType=response.get("taskType", ""),
            taskUUID=response.get("taskUUID", ""),
            status=response.get("status"),
            audioUUID=response.get("audioUUID"),
            audioURL=response.get("audioURL"),
            audioBase64Data=response.get("audioBase64Data"),
            audioDataURI=response.get("audioDataURI"),
            cost=response.get("cost")
        )

    def connected(self) -> bool:
        """
        Check if the current WebSocket connection is active and authenticated.

        :return: True if the connection is active and authenticated, False otherwise.
        """
        return self.isWebsocketReadyState() and self._connectionSessionUUID is not None<|MERGE_RESOLUTION|>--- conflicted
+++ resolved
@@ -1925,11 +1925,7 @@
             "includeCost", "checkNsfw", "negativePrompt", "seedImage", "maskImage",
             "strength", "height", "width", "steps", "scheduler", "seed", "CFGScale",
             "clipSkip", "promptWeighting", "maskMargin", "vae", "webhookURL", "acceleration",
-<<<<<<< HEAD
-            "useCache", "ttl"
-=======
-            "useCache", "resolution"
->>>>>>> 6751965b
+            "useCache", "ttl", "resolution"
         ]
         
         for field in optional_fields:
