--- conflicted
+++ resolved
@@ -37,13 +37,10 @@
     IVideoCaption,
     IVideoToText,
     IVideoBackgroundRemoval,
-<<<<<<< HEAD
-=======
     IVideoBackgroundRemovalInputs,
     IVideoBackgroundRemovalSettings,
     IVideoUpscale,
     IVideoUpscaleInputs,
->>>>>>> 301b8417
     IVideoInference,
     IAudio,
     IAudioInference,
