--- conflicted
+++ resolved
@@ -743,40 +743,11 @@
         await self.send([task_params])
 
         if requestVideoUpscale.webhookURL:
-<<<<<<< HEAD
             return await self._handleWebhookAcknowledgment(
                 task_uuid=taskUUID,
                 task_type="upscale",
                 debug_key="video-upscale-webhook"
             )
-=======
-            lis = self.globalListener(taskUUID=taskUUID)
-            async def check_webhook_ack(resolve: callable, reject: callable, *args: Any) -> bool:
-                async with self._messages_lock:
-                    response = self._globalMessages.get(taskUUID)
-                    if response:
-                        upscale_response = response[0]
-                    else:
-                        upscale_response = response
-                    if upscale_response and upscale_response.get("error"):
-                        reject(upscale_response)
-                        return True
-                    if upscale_response:
-                        del self._globalMessages[taskUUID]
-                        resolve(upscale_response)
-                        return True
-                    return False
-            response = await getIntervalWithPromise(
-                check_webhook_ack, debugKey="video-upscale-webhook", timeOutDuration=WEBHOOK_TIMEOUT
-            )
-
-            lis["destroy"]()
-
-            if "code" in response:
-                raise RunwareAPIError(response)
-
-            return [instantiateDataclass(IVideo, response)] if response else []
->>>>>>> f0d9a989
 
         return await self._pollVideoResults(taskUUID, 1, IVideo)
 
