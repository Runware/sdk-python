--- conflicted
+++ resolved
@@ -42,11 +42,8 @@
     MODEL_SEARCH = "modelSearch"
     VIDEO_INFERENCE = "videoInference"
     AUDIO_INFERENCE = "audioInference"
-<<<<<<< HEAD
     CAPTION = "caption"
-=======
     MEDIA_STORAGE = "mediaStorage"
->>>>>>> 7f4df58f
     GET_RESPONSE = "getResponse"
     IMAGE_VECTORIZE = "vectorize"
 
