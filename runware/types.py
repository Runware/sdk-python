--- conflicted
+++ resolved
@@ -566,9 +566,6 @@
 
 
 @dataclass
-<<<<<<< HEAD
-class IVideoInputs(BaseRequestField):
-=======
 class IInputReference:
     image: Union[str, File]
     tag: Optional[str] = None
@@ -595,8 +592,7 @@
 
 
 @dataclass
-class IVideoInputs:
->>>>>>> b1a03991
+class IVideoInputs(BaseRequestField):
     references: Optional[List[Union[str, File, Dict[str, Any]]]] = field(default_factory=list)
     image: Optional[Union[str, File]] = None
     images: Optional[List[Union[str, File]]] = None
@@ -1096,10 +1092,7 @@
         return result
 
 
-<<<<<<< HEAD
-VideoProviderSettings = IKlingAIProviderSettings | IGoogleProviderSettings | IMinimaxProviderSettings | IBytedanceProviderSettings | IPixverseProviderSettings | IViduProviderSettings | IRunwayProviderSettings
 AudioProviderSettings = IElevenLabsProviderSettings | IKlingAIProviderSettings
-=======
 VideoProviderSettings = (
     IKlingAIProviderSettings
     | IGoogleProviderSettings
@@ -1110,8 +1103,6 @@
     | IRunwayProviderSettings
     | ILumaProviderSettings
 )
-AudioProviderSettings = IElevenLabsProviderSettings
->>>>>>> b1a03991
 
 @dataclass
 class IVideoInference:
