from abc import abstractmethod, ABC
from enum import Enum
from dataclasses import dataclass, field, asdict
from typing import List, Union, Optional, Callable, Any, Dict, TypeVar, Literal


class Environment(Enum):
    PRODUCTION = "PRODUCTION"
    DEVELOPMENT = "DEVELOPMENT"
    TEST = "TEST"


class EPromptWeighting(Enum):
    COMPEL = "compel"
    SDEMBEDS = "sdembeds"


class SdkType(Enum):
    CLIENT = "CLIENT"
    SERVER = "SERVER"


class EControlMode(Enum):
    BALANCED = "balanced"
    PROMPT = "prompt"
    CONTROL_NET = "controlnet"


class ETaskType(Enum):
    IMAGE_INFERENCE = "imageInference"
    PHOTO_MAKER = "photoMaker"
    IMAGE_UPLOAD = "imageUpload"
    IMAGE_UPSCALE = "imageUpscale"
    IMAGE_BACKGROUND_REMOVAL = "imageBackgroundRemoval"
    IMAGE_CAPTION = "imageCaption"
    IMAGE_CONTROL_NET_PRE_PROCESS = "imageControlNetPreProcess"
    PROMPT_ENHANCE = "promptEnhance"
    AUTHENTICATION = "authentication"
    MODEL_UPLOAD = "modelUpload"
    MODEL_SEARCH = "modelSearch"
    VIDEO_INFERENCE = "videoInference"
    AUDIO_INFERENCE = "audioInference"
    MEDIA_STORAGE = "mediaStorage"
    GET_RESPONSE = "getResponse"
    IMAGE_VECTORIZE = "vectorize"


class EPreProcessorGroup(Enum):
    canny = "canny"
    depth = "depth"
    mlsd = "mlsd"
    normalbae = "normalbae"
    openpose = "openpose"
    tile = "tile"
    seg = "seg"
    lineart = "lineart"
    lineart_anime = "lineart_anime"
    shuffle = "shuffle"
    scribble = "scribble"
    softedge = "softedge"


class EPreProcessor(Enum):
    canny = "canny"
    depth_leres = "depth_leres"
    depth_midas = "depth_midas"
    depth_zoe = "depth_zoe"
    inpaint_global_harmonious = "inpaint_global_harmonious"
    lineart_anime = "lineart_anime"
    lineart_coarse = "lineart_coarse"
    lineart_realistic = "lineart_realistic"
    lineart_standard = "lineart_standard"
    mlsd = "mlsd"
    normal_bae = "normal_bae"
    scribble_hed = "scribble_hed"
    scribble_pidinet = "scribble_pidinet"
    seg_ofade20k = "seg_ofade20k"
    seg_ofcoco = "seg_ofcoco"
    seg_ufade20k = "seg_ufade20k"
    shuffle = "shuffle"
    softedge_hed = "softedge_hed"
    softedge_hedsafe = "softedge_hedsafe"
    softedge_pidinet = "softedge_pidinet"
    softedge_pidisafe = "softedge_pidisafe"
    tile_gaussian = "tile_gaussian"
    openpose = "openpose"
    openpose_face = "openpose_face"
    openpose_faceonly = "openpose_faceonly"
    openpose_full = "openpose_full"
    openpose_hand = "openpose_hand"


class EOpenPosePreProcessor(Enum):
    openpose = "openpose"
    openpose_face = "openpose_face"
    openpose_faceonly = "openpose_faceonly"
    openpose_full = "openpose_full"
    openpose_hand = "openpose_hand"


# Define the types using Literal
IOutputType = Literal["base64Data", "dataURI", "URL"]
IOutputFormat = Literal["JPG", "PNG", "WEBP", "SVG"]
IAudioOutputType = Literal["base64Data", "dataURI", "URL"]
IAudioOutputFormat = Literal["MP3"]


@dataclass
class File:
    data: bytes


@dataclass
class IAsyncTaskResponse:
    taskType: str
    taskUUID: str


@dataclass
class RunwareBaseType:
    apiKey: str
    url: Optional[str] = None


@dataclass
class IImage:
    taskType: str
    imageUUID: str
    taskUUID: str
    seed: Optional[int] = None
    inputImageUUID: Optional[str] = None
    imageURL: Optional[str] = None
    imageBase64Data: Optional[str] = None
    imageDataURI: Optional[str] = None
    NSFWContent: Optional[bool] = None
    cost: Optional[float] = None


@dataclass
class ILora:
    model: str
    weight: float


@dataclass
class ILycoris:
    model: str
    weight: float


@dataclass
class IEmbedding:
    model: str


@dataclass
class IRefiner:
    model: Union[int, str]
    startStep: Optional[int] = None
    startStepPercentage: Optional[float] = None


@dataclass(kw_only=True)
class IControlNetGeneral:
    model: str
    guideImage: Union[str, File]
    weight: Optional[float] = None
    startStep: Optional[int] = None
    endStep: Optional[int] = None
    startStepPercentage: Optional[int] = None
    endStepPercentage: Optional[int] = None
    controlMode: Optional[EControlMode] = None

    def __post_init__(self):
        if (self.startStep and self.startStepPercentage) or (
            self.endStep and self.endStepPercentage
        ):
            raise ValueError(
                "Exactly one of 'startStep/endStep' or 'startStepPercentage/endStepPercentage' must be provided."
            )


@dataclass
class IControlNetCanny(IControlNetGeneral):
    lowThresholdCanny: Optional[int] = None
    highThresholdCanny: Optional[int] = None
    preprocessor: EPreProcessor = EPreProcessor.canny


@dataclass
class IControlNetOpenPose(IControlNetGeneral):
    model: Optional[str] = None
    includeHandsAndFaceOpenPose: bool = True
    preprocessor: EOpenPosePreProcessor = EOpenPosePreProcessor.openpose


IControlNet = Union[IControlNetGeneral, IControlNetCanny, IControlNetOpenPose]


@dataclass
class IError:
    error: bool
    error_message: str
    task_uuid: str
    error_code: Optional[str] = None
    parameter: Optional[str] = None
    error_type: Optional[str] = None
    documentation: Optional[str] = None


class EModelArchitecture(Enum):
    FLUX1D = "flux1d"
    FLUX1S = "flux1s"
    PONY = "pony"
    SDHYPER = "sdhyper"
    SD1X = "sd1x"
    SD1XLCM = "sd1xlcm"
    SD3 = "sd3"
    SDXL = "sdxl"
    SDXL_LCM = "sdxllcm"
    SDXL_DISTILLED = "sdxldistilled"
    SDXL_HYPER = "sdxlhyper"
    SDXL_LIGHTNING = "sdxllightning"
    SDXL_TURBO = "sdxlturbo"


@dataclass
class IModel:
    air: str
    name: str
    version: str
    category: str
    architecture: str
    tags: List[str]
    heroImage: str
    private: bool
    comment: str

    type: Optional[str] = None
    defaultWidth: Optional[int] = None
    defaultHeight: Optional[int] = None
    defaultSteps: Optional[int] = None
    defaultScheduler: Optional[str] = None
    defaultCFG: Optional[float] = None
    defaultStrength: float = 0.0
    conditioning: Optional[str] = None
    positiveTriggerWords: Optional[str] = None

    additional_fields: Dict[str, Any] = field(default_factory=dict)

    def __post_init__(self):
        for key, value in self.additional_fields.items():
            setattr(self, key, value)


@dataclass
class IModelSearchResponse:
    results: List[IModel]
    taskUUID: str
    taskType: str
    totalResults: int


@dataclass
class IModelSearch:
    search: Optional[str] = None
    tags: Optional[List[str]] = None
    category: Optional[Literal["checkpoint", "lora", "controlnet"]] = None
    type: Optional[str] = None
    architecture: Optional[EModelArchitecture] = None
    conditioning: Optional[str] = None
    visibility: Optional[Literal["public", "private", "all"]] = None
    limit: int = 20
    offset: int = 0
    customTaskUUID: Optional[str] = None
    retry: Optional[int] = None
    additional_params: Dict[str, Union[str, int, float, bool, None]] = field(
        default_factory=dict
    )

    def __post_init__(self):
        standard_fields = {
            "search",
            "tags",
            "category",
            "type",
            "architecture",
            "conditioning",
            "visibility",
            "limit",
            "offset",
            "customTaskUUID",
            "retry",
        }
        for key in list(self.additional_params.keys()):
            if key in standard_fields:
                del self.additional_params[key]


@dataclass
class IPhotoMaker:
    model: Union[int, str]
    positivePrompt: str
    height: int
    width: int
    numberResults: int = 1
    steps: Optional[int] = None
    outputType: Optional[IOutputType] = None
    inputImages: List[Union[str, File]] = field(default_factory=list)
    style: Optional[str] = None
    strength: Optional[float] = None
    outputFormat: Optional[IOutputFormat] = None
    includeCost: Optional[bool] = None
    taskUUID: Optional[str] = None
    webhookURL: Optional[str] = None

    def __post_init__(self):
        # Validate `inputImages` to ensure it has a maximum of 4 elements
        if len(self.inputImages) > 4:
            raise ValueError("inputImages can contain a maximum of 4 elements.")

        # Validate `style` to ensure it matches one of the allowed case-sensitive options
        valid_styles = {
            "No style",
            "Cinematic",
            "Disney Character",
            "Digital Art",
            "Photographic",
            "Fantasy art",
            "Neonpunk",
            "Enhance",
            "Comic book",
            "Lowpoly",
            "Line art",
        }
        if self.style and self.style not in valid_styles:
            raise ValueError(
                f"style must be one of the following: {', '.join(valid_styles)}."
            )


@dataclass
class IOutpaint:
    top: Optional[int] = None
    right: Optional[int] = None
    bottom: Optional[int] = None
    left: Optional[int] = None
    blur: Optional[int] = None


@dataclass
class IInstantID:
    inputImage: Union[File, str]
    poseImage: Optional[Union[File, str]] = None
    identityNetStrength: Optional[float] = None
    adapterStrength: Optional[float] = None
    controlNetCannyWeight: Optional[float] = None
    controlNetDepthWeight: Optional[float] = None
    enhanceNonFaceRegion: bool = True


@dataclass
class IIpAdapter:
    model: Union[int, str]
    guideImage: Union[File, str]
    weight: Optional[float] = None


@dataclass
class IAcePlusPlus:
    taskType: str
    repaintingScale: float = 0.0
    inputImages: Optional[List[Union[str, File]]] = field(default_factory=list)
    inputMasks: Optional[List[Union[str, File]]] = field(default_factory=list)
    _VALID_TASK_TYPES = ("portrait", "subject", "local_editing")

    def __post_init__(self):
        # Validate repaintingScale
        if not 0.0 <= self.repaintingScale <= 1.0:
            raise ValueError("repaintingScale must be between 0.0 and 1.0")

        # Validate taskType
        if self.taskType not in self._VALID_TASK_TYPES:
            raise ValueError(
                f"taskType must be one of {self._VALID_TASK_TYPES}, got: {self.taskType}"
            )


@dataclass
class IPuLID:
    inputImages: Optional[List[Union[str, File]]] = None  # Array of reference images (min: 1, max: 1)
    idWeight: Optional[int] = None  # Min: 0, Max: 3, Default: 1
    trueCFGScale: Optional[float] = None  # Min: 0, Max: 10
    CFGStartStep: Optional[int] = None  # Min: 0, Max: 10
    CFGStartStepPercentage: Optional[int] = None  # Min: 0, Max: 100


@dataclass
class IAcceleratorOptions:
    fbcache: Optional[bool] = None
    cacheDistance: Optional[float] = None
    teaCache: Optional[bool] = None
    cacheStartStep: Optional[int] = None
    cacheStopStep: Optional[int] = None
    cacheStartStepPercentage: Optional[int] = None
    cacheEndStepPercentage: Optional[int] = None
    cacheMaxConsecutiveSteps: Optional[int] = None
    teaCacheDistance: Optional[float] = None
    deepCache: Optional[bool] = None
    deepCacheInterval: Optional[float] = None
    deepCacheBranchId: Optional[int] = None
    deepCacheSkipMode: Optional[str] = None


@dataclass
class IFluxKontext:
    guidanceEndStep: Optional[int] = None
    guidanceEndStepPercentage: Optional[float] = None


@dataclass
class IAdvancedFeatures:
    fluxKontext: Optional[IFluxKontext] = None


@dataclass
class IVideoAdvancedFeatures:
    videoCFGScale: Optional[float] = None  
    audioCFGScale: Optional[float] = None  
    fps: Optional[int] = None  
    videoNegativePrompt: Optional[str] = None  
    audioNegativePrompt: Optional[str] = None  
    slgLayer: Optional[int] = None  


class SerializableMixin:
    def serialize(self) -> Dict[str, Any]:
        return {k: v for k, v in asdict(self).items()
                if v is not None and not k.startswith('_')}

@dataclass
class BaseProviderSettings(SerializableMixin, ABC):
    @property
    @abstractmethod
    def provider_key(self) -> str:
        pass

    def to_request_dict(self) -> Dict[str, Any]:
        data = self.serialize()
        if data:
            return {self.provider_key: data}
        return {}

@dataclass
class IOpenAIProviderSettings(BaseProviderSettings):
    quality: Optional[str] = None
    background: Optional[str] = None
    style: Optional[str] = None

    @property
    def provider_key(self) -> str:
        return "openai"


@dataclass
class IBriaProviderSettings(BaseProviderSettings):
    medium: Optional[Literal["photography", "art"]] = None
    promptEnhancement: Optional[bool] = None
    enhanceImage: Optional[bool] = None
    promptContentModeration: Optional[bool] = None
    contentModeration: Optional[bool] = None
    ipSignal: Optional[bool] = None
    preserveAlpha: Optional[bool] = None

    @property
    def provider_key(self) -> str:
        return "bria"


@dataclass
class ILightricksProviderSettings(BaseProviderSettings):
    generateAudio: Optional[bool] = None

    @property
    def provider_key(self) -> str:
        return "lightricks"


@dataclass
class IInputs:
    references: Optional[List[Union[str, File]]] = field(default_factory=list)
    image: Optional[Union[str, File]] = None


ImageProviderSettings = IOpenAIProviderSettings | IBriaProviderSettings | ILightricksProviderSettings


@dataclass
class IVideoInputs:
    references: Optional[List[Union[str, File, Dict[str, Any]]]] = field(default_factory=list)
    image: Optional[Union[str, File]] = None
    audio: Optional[str] = None
    mask: Optional[Union[str, File]] = None
    frame: Optional[str] = None


@dataclass
class IImageInference:
    model: Union[int, str]
    positivePrompt: Optional[str] = None
    taskUUID: Optional[str] = None
    outputType: Optional[IOutputType] = None
    outputFormat: Optional[IOutputFormat] = None
    uploadEndpoint: Optional[str] = None
    checkNsfw: Optional[bool] = None
    negativePrompt: Optional[str] = None
    seedImage: Optional[Union[File, str]] = None
    maskImage: Optional[Union[File, str]] = None
    strength: Optional[float] = None
    height: Optional[int] = None
    width: Optional[int] = None
    acceleratorOptions: Optional[IAcceleratorOptions] = None
    acceleration: Optional[str] = None
    advancedFeatures: Optional[IAdvancedFeatures] = None
    steps: Optional[int] = None
    scheduler: Optional[str] = None
    seed: Optional[int] = None
    CFGScale: Optional[float] = None
    clipSkip: Optional[int] = None
    promptWeighting: Optional[EPromptWeighting] = None
    numberResults: Optional[int] = 1  # default to 1
    controlNet: Optional[List[IControlNet]] = field(default_factory=list)
    lora: Optional[List[ILora]] = field(default_factory=list)
    lycoris: Optional[List[ILycoris]] = field(default_factory=list)
    includeCost: Optional[bool] = None
    onPartialImages: Optional[Callable[[List[IImage], Optional[IError]], None]] = None
    refiner: Optional[IRefiner] = None
    vae: Optional[str] = None
    maskMargin: Optional[int] = None
    outputQuality: Optional[int] = None
    embeddings: Optional[List[IEmbedding]] = field(default_factory=list)
    outpaint: Optional[IOutpaint] = None
    instantID: Optional[IInstantID] = None
    ipAdapters: Optional[List[IIpAdapter]] = field(default_factory=list)
    referenceImages: Optional[List[Union[str, File]]] = field(default_factory=list)
    acePlusPlus: Optional[IAcePlusPlus] = None
    puLID: Optional[IPuLID] = None
    providerSettings: Optional[ImageProviderSettings] = None
    inputs: Optional[IInputs] = None
    extraArgs: Optional[Dict[str, Any]] = field(default_factory=dict)


@dataclass
class IImageCaption:
    inputImages: Optional[List[Union[File, str]]] = None  # Primary: array of images (UUIDs, URLs, base64, dataURI)
    inputImage: Optional[Union[File, str]] = None  # Convenience: single image, defaults to inputImages[0] if not provided
    prompt: List[str] = field(default_factory=lambda: ["Describe this image in detail"])  # Array of prompts with default
    model: Optional[str] = None  # Optional: AIR ID (runware:150@1, runware:150@2) - backend handles default
    includeCost: bool = False
    template: Optional[str] = None
    webhookURL: Optional[str] = None


@dataclass
class IAudioSettings:
    sampleRate: Optional[int] = None  # Min: 8000, Max: 48000, Default: 44100
    bitrate: Optional[int] = None  # Min: 32, Max: 320, Default: 128


@dataclass
class IElevenLabsCompositionSection:
    sectionName: str  # 1-100 characters
    positiveLocalStyles: List[str]  # Styles that should be present in this section
    negativeLocalStyles: List[str]  # Styles that should not be present in this section
    lines: List[str]  # Lyrics of the section
    duration: Optional[int] = None  # Duration in seconds (3-120s)


@dataclass
class IElevenLabsCompositionPlan:
    positiveGlobalStyles: List[str]  # Styles that should be present in the entire song
    negativeGlobalStyles: List[str]  # Styles that should not be present in the entire song
    sections: List[IElevenLabsCompositionSection]  # Sections of the song


@dataclass
class IElevenLabsMusicSettings:
    compositionPlan: IElevenLabsCompositionPlan  # Music composition structure


@dataclass
class IImageToText:
    taskType: ETaskType
    taskUUID: str
    text: str
    cost: Optional[float] = None


@dataclass
class ISafety:
    tolerance: Optional[bool] = None
    checkInputs: Optional[bool] = None
    checkContent: Optional[bool] = None
<<<<<<< HEAD
=======
    mode: Optional[str] = None  
>>>>>>> 44b08a70


@dataclass
class IBackgroundRemovalSettings:
    returnOnlyMask: bool = False
    alphaMatting: bool = False
    postProcessMask: bool = False
    alphaMattingErodeSize: Optional[int] = None
    alphaMattingForegroundThreshold: Optional[int] = None
    alphaMattingBackgroundThreshold: Optional[int] = None
    rgba: Optional[List[int]] = None


@dataclass
class IImageBackgroundRemoval(IImageCaption):
    outputType: Optional[IOutputType] = None
    outputFormat: Optional[IOutputFormat] = None
    outputQuality: Optional[int] = None
    model: Optional[Union[int, str]] = None
    taskUUID: Optional[str] = None
    settings: Optional[IBackgroundRemovalSettings] = None
    providerSettings: Optional[ImageProviderSettings] = None
    safety: Optional[ISafety] = None


@dataclass
class IVectorize:
    
    inputs: IInputs  = None
    includeCost: bool = False
    taskUUID: Optional[str] = None
    model: Optional[str] = None  
    outputType: Optional[IOutputType] = "URL"  
    outputFormat: Optional[IOutputFormat] = "SVG"  
    webhookURL: Optional[str] = None


@dataclass
class IPromptEnhance:
    promptMaxLength: int
    promptVersions: int
    prompt: str
    includeCost: bool = False
    webhookURL: Optional[str] = None


@dataclass
class IEnhancedPrompt(IImageToText):
    pass

    def __hash__(self):
        return hash((self.taskType, self.taskUUID, self.text, self.cost))


@dataclass
class IUpscaleSettings:
    # Common parameters across all upscaler models
    steps: Optional[int] = None  # Quality steps (4-60 depending on model)
    seed: Optional[int] = None  # Reproducibility toggle
    CFGScale: Optional[float] = None  # Guidance CFG (3-20 depending on model)
    positivePrompt: Optional[str] = None  
    negativePrompt: Optional[str] = None  
    
    # Clarity upscaler specific
    controlNetWeight: Optional[float] = None  # Style preservation/Resemblance (0-1)
    strength: Optional[float] = None  # Creativity (0-1)
    scheduler: Optional[str] = None  # Controls noise addition/removal
    
    # CCSR and Latent upscaler specific
    colorFix: Optional[bool] = None  # Color correction (ADAIN/NOFIX)
    tileDiffusion: Optional[bool] = None  # Tile diffusion for large images
    
    # Latent upscaler specific
    clipSkip: Optional[int] = None  # Skip CLIP layers during guidance (0-2)


@dataclass
class IImageUpscale:
    upscaleFactor: float  # Changed to float to support decimal values like 1.5
    inputImage: Optional[Union[str, File]] = None
    model: Optional[str] = None  # Model AIR ID (runware:500@1, runware:501@1, runware:502@1, runware:503@1)
    settings: Optional[IUpscaleSettings] = None  # Advanced upscaling settings
    outputType: Optional[IOutputType] = None
    outputFormat: Optional[IOutputFormat] = None
    includeCost: bool = False
    webhookURL: Optional[str] = None
    providerSettings: Optional[ImageProviderSettings] = None
    safety: Optional[ISafety] = None
    inputs: Optional[IInputs] = None


class ReconnectingWebsocketProps:
    def __init__(self, websocket: Any):
        self.websocket = websocket

    def add_event_listener(self, event_type: str, listener: Callable, options: Any):
        self.websocket.addEventListener(event_type, listener, options)

    def send(self, data: Any):
        self.websocket.send(data)

    def __getattr__(self, name: str):
        return getattr(self.websocket, name)


@dataclass
class UploadImageType:
    imageUUID: str
    imageURL: str
    taskUUID: str


@dataclass
class MediaStorageType:
    mediaUUID: str
    taskUUID: str


@dataclass
class IUploadModelBaseType:
    air: str
    architecture: str
    name: str
    downloadURL: str
    uniqueIdentifier: str
    version: str
    format: str
    private: bool
    category: str
    heroImageURL: Optional[str] = None
    tags: Optional[List[str]] = field(default_factory=list)
    shortDescription: Optional[str] = None
    comment: Optional[str] = None
    retry: Optional[int] = None


@dataclass
class IUploadModelControlNet(IUploadModelBaseType):
    category: str = "controlnet"
    conditioning: Optional[str] = None

    def __post_init__(self):
        if self.conditioning is None:
            raise ValueError("conditioning is required for IUploadModelCheckPoint")


@dataclass
class IUploadModelCheckPoint(IUploadModelBaseType):
    category: str = "checkpoint"
    defaultScheduler: Optional[str] = None
    type: Optional[str] = None
    defaultStrength: Optional[float] = None
    defaultWeight: Optional[float] = None
    positiveTriggerWords: Optional[str] = None
    defaultGuidanceScale: Optional[float] = None
    defaultSteps: Optional[int] = None
    negativeTriggerWords: Optional[str] = None

    def __post_init__(self):
        if self.type is None:
            raise ValueError("type is required for IUploadModelCheckPoint")

        if self.defaultScheduler is None:
            raise ValueError("defaultScheduler is required for IUploadModelCheckPoint")


@dataclass
class IUploadModelLora(IUploadModelBaseType):
    category: str = "lora"
    defaultWeight: Optional[float] = None
    positiveTriggerWords: Optional[str] = None


@dataclass
class IUploadModelResponse:
    air: str
    taskUUID: str
    taskType: str


@dataclass
class IFrameImage:
    inputImage: Union[str, File]
    frame: Optional[Union[Literal["first", "last"], int]] = None






@dataclass
class IKlingCameraConfig(SerializableMixin):
    horizontal: Optional[int] = None
    vertical: Optional[int] = None
    zoom: Optional[int] = None
    roll: Optional[int] = None
    tilt: Optional[int] = None
    pan: Optional[int] = None


@dataclass
class IKlingCameraControl(SerializableMixin):
    camera_type: Optional[str] = None
    config: Optional[IKlingCameraConfig] = None

    def serialize(self) -> Dict[str, Any]:
        result = {}
        if self.camera_type:
            result["type"] = self.camera_type
        if self.config:
            config_data = self.config.serialize()
            if config_data:
                result["config"] = config_data
        return result


@dataclass
class IGoogleProviderSettings(BaseProviderSettings):
    generateAudio: Optional[bool] = None
    enhancePrompt: Optional[bool] = None

    @property
    def provider_key(self) -> str:
        return "google"


@dataclass
class IMinimaxProviderSettings(BaseProviderSettings):
    promptOptimizer: Optional[bool] = None

    @property
    def provider_key(self) -> str:
        return "minimax"


@dataclass
class IBytedanceProviderSettings(BaseProviderSettings):
    cameraFixed: Optional[bool] = None
    maxSequentialImages: Optional[int] = None  # Min: 1, Max: 15 - Maximum number of sequential images to generate
    fastMode: Optional[bool] = False  # When enabled, speeds up generation by sacrificing some effects. Default: false. RTF: 25-28 (fast) vs 35 (normal)

    @property
    def provider_key(self) -> str:
        return "bytedance"
    
    


@dataclass
class IKlingAIProviderSettings(BaseProviderSettings):
    cameraControl: Optional[IKlingCameraControl] = None

    @property
    def provider_key(self) -> str:
        return "klingai"

    def serialize(self) -> Dict[str, Any]:
        result = {}
        if self.cameraControl:
            camera_control_data = self.cameraControl.serialize()
            if camera_control_data:
                result["cameraControl"] = camera_control_data
        return result


@dataclass
class IPixverseSpeechSettings:
    voice: Optional[str] = None  # Speaker voice from the available TTS speaker list
    text: Optional[str] = None  # Text script to be converted to speech (~200 characters, not UTF-8 Encoding)


@dataclass
class IPixverseProviderSettings(BaseProviderSettings):
    effect: Optional[str] = None
    cameraMovement: Optional[str] = None
    style: Optional[str] = None
    motionMode: Optional[str] = None
    soundEffectSwitch: Optional[bool] = None
    soundEffectContent: Optional[str] = None

    @property
    def provider_key(self) -> str:
        return "pixverse"


@dataclass
class IViduTemplate:
    name: Optional[str] = None
    area: Optional[str] = None
    beast: Optional[str] = None

@dataclass
class IViduProviderSettings(BaseProviderSettings):
    bgm: Optional[bool] = None
    style: Optional[str] = None
    movementAmplitude: Optional[str] = None
    template: Optional[IViduTemplate] = None

    @property
    def provider_key(self) -> str:
        return "vidu"


@dataclass
class IElevenLabsProviderSettings(BaseProviderSettings):
    music: Optional[IElevenLabsMusicSettings] = None

    @property
    def provider_key(self) -> str:
        return "elevenlabs"


VideoProviderSettings = IKlingAIProviderSettings | IGoogleProviderSettings | IMinimaxProviderSettings | IBytedanceProviderSettings | IPixverseProviderSettings | IViduProviderSettings
AudioProviderSettings = IElevenLabsProviderSettings

@dataclass
class IVideoInference:
    model: str
    positivePrompt: Optional[str] = None
    duration: float | None = None
    width: int | None = None
    height: int | None = None
    deliveryMethod: str = "async"
    taskUUID: Optional[str] = None
    outputType: Optional[IOutputType] = None
    outputFormat: Optional[Literal["MP4", "WEBM"]] = None
    outputQuality: Optional[int] = None
    uploadEndpoint: Optional[str] = None
    includeCost: Optional[bool] = None
    negativePrompt: Optional[str] = None
    frameImages: Optional[List[Union[IFrameImage, str]]] = field(default_factory=list)
    referenceImages: Optional[List[Union[str, File]]] = field(default_factory=list)
    lora: Optional[List[ILora]] = field(default_factory=list)
    referenceVideos: Optional[List[int]] = None  # Array of video media IDs (integers) - Max 30 seconds, supported formats (mp4, mov)
    inputAudios: Optional[List[str]] = None
    fps: Optional[int] = None
    steps: Optional[int] = None
    seed: Optional[int] = None
    CFGScale: Optional[float] = None
    numberResults: Optional[int] = 1
    providerSettings: Optional[VideoProviderSettings] = None
    speech: Optional[IPixverseSpeechSettings] = None
    webhookURL: Optional[str] = None
    nsfw_check: Optional[Literal["none", "fast", "full"]] = None
    safety: Optional[ISafety] = None
    advancedFeatures: Optional[IVideoAdvancedFeatures] = None
    acceleratorOptions: Optional[IAcceleratorOptions] = None
    inputs: Optional[IVideoInputs] = None


@dataclass
class IAudioInference:
    model: str
    positivePrompt: Optional[str] = None  # Optional when using composition plan
    duration: Optional[float] = None  # Min: 10, Max: 300 - Optional when using composition plan
    taskUUID: Optional[str] = None
    outputType: Optional[IAudioOutputType] = None
    outputFormat: Optional[IAudioOutputFormat] = None
    audioSettings: Optional[IAudioSettings] = None
    includeCost: Optional[bool] = None
    numberResults: Optional[int] = 1
    deliveryMethod: str = "sync"  # "sync" | "async"
    uploadEndpoint: Optional[str] = None
    webhookURL: Optional[str] = None
    providerSettings: Optional[AudioProviderSettings] = None  # ElevenLabs provider settings


@dataclass
class IVideo:
    taskType: str
    taskUUID: str
    status: Optional[str] = None
    videoUUID: Optional[str] = None
    videoURL: Optional[str] = None
    cost: Optional[float] = None
    seed: Optional[int] = None


@dataclass
class IAudio:
    taskType: str
    taskUUID: str
    status: Optional[str] = None
    audioUUID: Optional[str] = None
    audioURL: Optional[str] = None
    audioBase64Data: Optional[str] = None
    audioDataURI: Optional[str] = None
    cost: Optional[float] = None


# The GetWithPromiseCallBackType is defined using the Callable type from the typing module. It represents a function that takes a dictionary
# with specific keys and returns either a boolean or None.
# The dictionary should have the following keys:
# resolve: A function that takes a value of any type and returns None.
# reject: A function that takes a value of any type and returns None.
# intervalId: A value of any type representing the interval ID.
# You can use these types in your Python code to define variables, parameters, or return types that match the corresponding TypeScript types.
#
# def on_message(event: Any):
#     # Handle WebSocket message event
#     pass
#
# websocket = ReconnectingWebsocketProps(websocket_object)
# websocket.add_event_listener("message", on_message, {})
#
# uploaded_image = UploadImageType("abc123", "image.png", "task123")
#
# def get_with_promise(callback_data: Dict[str, Union[Callable[[Any], None], Any]]) -> Union[bool, None]:
#     # Implement the callback function logic here
#     pass


GetWithPromiseCallBackType = Callable[
    [Dict[str, Union[Callable[[Any], None], Any]]], Union[bool, None]
]


# The ListenerType class is defined to represent the structure of a listener.
# The key parameter is a string that represents a unique identifier for the listener.
# The listener parameter is a callable function that takes a single argument msg of type Any and returns None.
# It represents the function to be called when the corresponding event occurs.
# The group_key parameter is an optional string that represents a group identifier for the listener. It allows grouping listeners together based on a common key.
# You can create instances of ListenerType by providing the required parameters:
#
# def on_message(msg: Any):
#     # Handle the message
#     print(msg)
#
# listener = ListenerType("message_listener", on_message, group_key="message_group")

# In this example, we define a function on_message that takes a single argument msg and handles the received message.
# We then create an instance of ListenerType called listener by providing the key "message_listener",
# the on_message function as the listener, and an optional group key "message_group".
# You can store instances of ListenerType in a list or dictionary to manage multiple listeners in your application.

# listeners = [
#     ListenerType("listener1", on_message1),
#     ListenerType("listener2", on_message2, group_key="group1"),
#     ListenerType("listener3", on_message3, group_key="group1"),
# ]


class ListenerType:
    def __init__(
        self,
        key: str,
        listener: Callable[[Any], None],
        group_key: Optional[str] = None,
        debug_message: Optional[str] = None,
    ):
        """
        Initialize a new ListenerType instance.

        :param key: str, a unique identifier for the listener.
        :param listener: Callable[[Any], None], the function to be called when the listener is triggered.
        :param group_key: Optional[str], an optional grouping key that can be used to categorize listeners.
        """
        self.key = key
        self.listener = listener
        self.group_key = group_key
        self.debug_message = debug_message

    def __str__(self):
        return f"ListenerType(key={self.key}, listener={self.listener}, group_key={self.group_key}, debug_message={self.debug_message})"

    def __repr__(self):
        return self.__str__()


T = TypeVar("T")
Keys = TypeVar("Keys")


class RequireAtLeastOne:
    def __init__(self, data: Dict[str, Any], required_keys: Union[str, Keys]):
        if not isinstance(data, dict):
            raise TypeError("data must be a dictionary")

        self.data = data
        self.required_keys = required_keys

        if not isinstance(required_keys, (list, tuple)):
            required_keys = [required_keys]

        missing_keys = [key for key in required_keys if key not in data]
        if len(missing_keys) == len(required_keys):
            raise ValueError(
                f"At least one of the required keys must be present: {', '.join(required_keys)}"
            )

    def __getitem__(self, key: str):
        return self.data[key]

    def __setitem__(self, key: str, value: Any):
        self.data[key] = value

    def __delitem__(self, key: str):
        del self.data[key]

    def __contains__(self, key: str):
        return key in self.data

    def __len__(self):
        return len(self.data)

    def __iter__(self):
        return iter(self.data)


class RequireOnlyOne(RequireAtLeastOne):
    def __init__(self, data: Dict[str, Any], required_keys: Union[str, Keys]):
        super().__init__(data, required_keys)

        if not isinstance(required_keys, (list, tuple)):
            required_keys = [required_keys]

        provided_keys = [key for key in required_keys if key in data]
        if len(provided_keys) > 1:
            raise ValueError(
                f"Only one key can be provided: {', '.join(provided_keys)}"
            )<|MERGE_RESOLUTION|>--- conflicted
+++ resolved
@@ -601,10 +601,7 @@
     tolerance: Optional[bool] = None
     checkInputs: Optional[bool] = None
     checkContent: Optional[bool] = None
-<<<<<<< HEAD
-=======
     mode: Optional[str] = None  
->>>>>>> 44b08a70
 
 
 @dataclass
